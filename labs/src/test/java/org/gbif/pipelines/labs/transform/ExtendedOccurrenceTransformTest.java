--- conflicted
+++ resolved
@@ -54,28 +54,20 @@
 
   @Test
   @Category(NeedsRunner.class)
+
   public void testTransformation() {
 
     // State
     final String[] one =
-<<<<<<< HEAD
       {"0", "OBSERVATION", "MALE", "INTRODUCED", "SPOROPHYTE", "HOLOTYPE", "2", Country.DENMARK.getTitle(),
         Country.DENMARK.getIso2LetterCode(), "EUROPE", "1", "1", "2018", "2018-01-01", "100.0", "110.0", "111.0",
-        "200.0", "Ocean", "220.0", "222.0", "56.26", "9.51"};
+        "200.0", "Ocean", "220.0", "222.0", "30.0", "0.00001", "56.26", "9.51"};
 
     final String[] two =
       {"1", "UNKNOWN", "HERMAPHRODITE", "INTRODUCED", "GAMETE", "HAPANTOTYPE", "1", Country.JAPAN.getTitle(),
         Country.JAPAN.getIso2LetterCode(), "ASIA", "1", "1", "2018", "2018-01-01", "100.0", "110.0", "111.0", "200.0",
-        "Ocean", "220.0", "222.0", "36.21", "138.25"};
+        "Ocean", "220.0", "222.0", "30.0", "0.00001", "36.21", "138.25"};
     enqueueGeocodeResponses();
-=======
-      {"0", "OBSERVATION", "MALE", "INTRODUCED", "SPOROPHYTE", "HOLOTYPE", "2", "DENMARK", "DK", "EUROPE", "1", "1",
-        "2018", "2018-01-01", "100.0", "110.0", "111.0", "200.0", "Ocean", "220.0", "222.0", "30.0", "0.00001"};
-
-    final String[] two =
-      {"1", "UNKNOWN", "HERMAPHRODITE", "INTRODUCED", "GAMETE", "HAPANTOTYPE", "1", "JAPAN", "JP", "ASIA", "1", "1",
-        "2018", "2018-01-01", "100.0", "110.0", "111.0", "200.0", "Ocean", "220.0", "222.0", "30.0", "0.00001"};
->>>>>>> 50d2b0fe
 
     final List<ExtendedRecord> records = createExtendedRecordList(one, two);
 
@@ -121,13 +113,11 @@
       record.getCoreTerms().put(DwcTerm.waterBody.qualifiedName(), x[18]);
       record.getCoreTerms().put(DwcTerm.minimumDistanceAboveSurfaceInMeters.qualifiedName(), x[19]);
       record.getCoreTerms().put(DwcTerm.maximumDistanceAboveSurfaceInMeters.qualifiedName(), x[20]);
-<<<<<<< HEAD
-      record.getCoreTerms().put(DwcTerm.decimalLatitude.qualifiedName(), x[21]);
-      record.getCoreTerms().put(DwcTerm.decimalLongitude.qualifiedName(), x[22]);
-=======
       record.getCoreTerms().put(DwcTerm.coordinateUncertaintyInMeters.qualifiedName(), x[21]);
       record.getCoreTerms().put(DwcTerm.coordinatePrecision.qualifiedName(), x[22]);
->>>>>>> 50d2b0fe
+      record.getCoreTerms().put(DwcTerm.decimalLatitude.qualifiedName(), x[23]);
+      record.getCoreTerms().put(DwcTerm.decimalLongitude.qualifiedName(), x[24]);
+
       return record;
     }).collect(Collectors.toList());
   }
@@ -156,13 +146,10 @@
         .setWaterBody(x[18])
         .setMinimumDistanceAboveSurfaceInMeters(Double.valueOf(x[19]))
         .setMaximumDistanceAboveSurfaceInMeters(Double.valueOf(x[20]))
-<<<<<<< HEAD
-        .setDecimalLatitude(Double.valueOf(x[21]))
-        .setDecimalLongitude(Double.valueOf(x[22]))
-=======
         .setCoordinateUncertaintyInMeters(Double.valueOf(x[21]))
         .setCoordinatePrecision(Double.valueOf(x[22]))
->>>>>>> 50d2b0fe
+        .setDecimalLatitude(Double.valueOf(x[23]))
+        .setDecimalLongitude(Double.valueOf(x[24]))
         .build())
       .collect(Collectors.toList());
   }
