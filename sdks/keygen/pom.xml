<?xml version="1.0" encoding="UTF-8"?>
<project xmlns="http://maven.apache.org/POM/4.0.0" xmlns:xsi="http://www.w3.org/2001/XMLSchema-instance" xsi:schemaLocation="http://maven.apache.org/POM/4.0.0 http://maven.apache.org/xsd/maven-4.0.0.xsd">
  <modelVersion>4.0.0</modelVersion>

  <parent>
    <groupId>org.gbif.pipelines</groupId>
    <artifactId>sdks</artifactId>
<<<<<<< HEAD
    <version>2.5.0-SNAPSHOT</version>
=======
    <version>2.4.9-SNAPSHOT</version>
>>>>>>> 4fdbe260
    <relativePath>../pom.xml</relativePath>
  </parent>

  <artifactId>keygen</artifactId>
  <packaging>jar</packaging>

  <name>Pipelines :: Sdks :: Keygen</name>
  <description>The library to generate GBIF identifier, to support backward compatibility, the codebase (with minimum
    changes) was copied from occurrence/occurrence-persistence project
  </description>

  <properties>
    <sonar.skip>true</sonar.skip>
    <!-- Guava version required by HBase libraries -->
    <guava.hbase.version>12.0.1</guava.hbase.version>
  </properties>

  <build>
    <plugins>
      <plugin>
        <groupId>org.apache.maven.plugins</groupId>
        <artifactId>maven-failsafe-plugin</artifactId>
      </plugin>
      <!-- Shade the project into an uber jar to send to Spark -->
      <plugin>
        <groupId>org.apache.maven.plugins</groupId>
        <artifactId>maven-shade-plugin</artifactId>
        <configuration>
          <createDependencyReducedPom>true</createDependencyReducedPom>
          <filters>
            <filter>
              <artifact>*:*</artifact>
              <excludes>
                <exclude>META-INF/*.SF</exclude>
                <exclude>META-INF/*.DSA</exclude>
                <exclude>META-INF/*.RSA</exclude>
              </excludes>
            </filter>
          </filters>
        </configuration>
        <executions>
          <execution>
            <phase>package</phase>
            <goals>
              <goal>shade</goal>
            </goals>
            <configuration>
              <shadedArtifactAttached>true</shadedArtifactAttached>
              <shadedClassifierName>shaded</shadedClassifierName>
              <transformers>
                <transformer implementation="org.apache.maven.plugins.shade.resource.ServicesResourceTransformer" />
              </transformers>
              <relocations>
                <!-- To avoid guava problem in Spark cluster mode -->
                <relocation>
                  <pattern>com.google.common</pattern>
                  <shadedPattern>g12.com.google.common</shadedPattern>
                </relocation>
              </relocations>
            </configuration>
          </execution>
        </executions>
      </plugin>
    </plugins>
  </build>

  <dependencies>

    <!-- Tools -->
    <dependency>
      <groupId>org.projectlombok</groupId>
      <artifactId>lombok</artifactId>
    </dependency>

    <!-- GBIF -->
    <dependency>
      <groupId>org.gbif</groupId>
      <artifactId>dwc-api</artifactId>
    </dependency>
    <dependency>
      <groupId>org.gbif</groupId>
      <artifactId>gbif-api</artifactId>
    </dependency>

    <!-- HBase -->
    <dependency>
      <groupId>org.gbif</groupId>
      <artifactId>hbase-utils</artifactId>
    </dependency>
    <dependency>
      <groupId>org.apache.hbase</groupId>
      <artifactId>hbase-client</artifactId>
    </dependency>
    <dependency>
      <groupId>org.apache.hbase</groupId>
      <artifactId>hbase-common</artifactId>
    </dependency>

    <!-- Jackson -->
    <dependency>
      <groupId>com.fasterxml.jackson.core</groupId>
      <artifactId>jackson-core</artifactId>
      <version>${jackson.version}</version>
    </dependency>
    <dependency>
      <groupId>com.fasterxml.jackson.core</groupId>
      <artifactId>jackson-databind</artifactId>
      <version>${jackson.version}</version>
    </dependency>
    <dependency>
      <groupId>com.fasterxml.jackson.core</groupId>
      <artifactId>jackson-annotations</artifactId>
      <version>${jackson.version}</version>
    </dependency>
    <dependency>
      <groupId>com.fasterxml.jackson.dataformat</groupId>
      <artifactId>jackson-dataformat-yaml</artifactId>
    </dependency>

    <!-- Common -->
    <dependency>
      <groupId>com.google.guava</groupId>
      <artifactId>guava</artifactId>
      <version>${guava.hbase.version}</version>
    </dependency>

    <!-- Logging -->
    <dependency>
      <groupId>org.slf4j</groupId>
      <artifactId>slf4j-api</artifactId>
    </dependency>
    <dependency>
      <groupId>org.slf4j</groupId>
      <artifactId>log4j-over-slf4j</artifactId>
    </dependency>

    <!-- Test -->
    <dependency>
      <groupId>org.apache.hbase</groupId>
      <artifactId>hbase-testing-util</artifactId>
    </dependency>
    <dependency>
      <groupId>org.apache.hadoop</groupId>
      <artifactId>hadoop-minicluster</artifactId>
    </dependency>

  </dependencies>
</project><|MERGE_RESOLUTION|>--- conflicted
+++ resolved
@@ -5,11 +5,7 @@
   <parent>
     <groupId>org.gbif.pipelines</groupId>
     <artifactId>sdks</artifactId>
-<<<<<<< HEAD
-    <version>2.5.0-SNAPSHOT</version>
-=======
     <version>2.4.9-SNAPSHOT</version>
->>>>>>> 4fdbe260
     <relativePath>../pom.xml</relativePath>
   </parent>
 
@@ -108,27 +104,6 @@
       <artifactId>hbase-common</artifactId>
     </dependency>
 
-    <!-- Jackson -->
-    <dependency>
-      <groupId>com.fasterxml.jackson.core</groupId>
-      <artifactId>jackson-core</artifactId>
-      <version>${jackson.version}</version>
-    </dependency>
-    <dependency>
-      <groupId>com.fasterxml.jackson.core</groupId>
-      <artifactId>jackson-databind</artifactId>
-      <version>${jackson.version}</version>
-    </dependency>
-    <dependency>
-      <groupId>com.fasterxml.jackson.core</groupId>
-      <artifactId>jackson-annotations</artifactId>
-      <version>${jackson.version}</version>
-    </dependency>
-    <dependency>
-      <groupId>com.fasterxml.jackson.dataformat</groupId>
-      <artifactId>jackson-dataformat-yaml</artifactId>
-    </dependency>
-
     <!-- Common -->
     <dependency>
       <groupId>com.google.guava</groupId>
