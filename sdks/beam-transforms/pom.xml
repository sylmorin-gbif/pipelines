<?xml version="1.0" encoding="UTF-8"?>
<project xmlns="http://maven.apache.org/POM/4.0.0" xmlns:xsi="http://www.w3.org/2001/XMLSchema-instance" xsi:schemaLocation="http://maven.apache.org/POM/4.0.0 http://maven.apache.org/xsd/maven-4.0.0.xsd">

  <modelVersion>4.0.0</modelVersion>
  <parent>
    <groupId>org.gbif.pipelines</groupId>
    <artifactId>sdks</artifactId>
<<<<<<< HEAD
    <version>2.11.13-SNAPSHOT</version>
=======
    <version>2.11.12.2-SNAPSHOT</version>
>>>>>>> cb5d43a5
    <relativePath>../pom.xml</relativePath>
  </parent>

  <artifactId>beam-transforms</artifactId>
  <packaging>jar</packaging>

  <name>Pipelines :: Sdks :: Beam-transforms</name>
  <description>Base Apache Beam transformations for ingestion biodiversity data</description>

  <dependencies>

    <!-- Tools -->
    <dependency>
      <groupId>org.projectlombok</groupId>
      <artifactId>lombok</artifactId>
    </dependency>

    <!-- This project -->
    <dependency>
      <groupId>org.gbif.pipelines</groupId>
      <artifactId>models</artifactId>
    </dependency>
    <dependency>
      <groupId>org.gbif.pipelines</groupId>
      <artifactId>core</artifactId>
    </dependency>
    <dependency>
      <groupId>org.gbif.pipelines</groupId>
      <artifactId>variables</artifactId>
    </dependency>

    <!-- Common -->
    <dependency>
      <groupId>org.apache.avro</groupId>
      <artifactId>avro</artifactId>
    </dependency>

    <!-- Beam -->
    <dependency>
      <groupId>org.apache.beam</groupId>
      <artifactId>beam-sdks-java-core</artifactId>
    </dependency>
    <dependency>
      <groupId>org.apache.beam</groupId>
      <artifactId>beam-sdks-java-io-elasticsearch</artifactId>
      <scope>provided</scope>
    </dependency>

    <!-- Utils -->
    <dependency>
      <groupId>com.google.guava</groupId>
      <artifactId>guava</artifactId>
    </dependency>

    <!-- Logging -->
    <dependency>
      <groupId>org.slf4j</groupId>
      <artifactId>slf4j-api</artifactId>
    </dependency>

    <!-- Test -->
    <dependency>
      <groupId>junit</groupId>
      <artifactId>junit</artifactId>
    </dependency>
    <dependency>
      <groupId>org.hamcrest</groupId>
      <artifactId>java-hamcrest</artifactId>
    </dependency>
    <dependency>
      <groupId>org.apache.beam</groupId>
      <artifactId>beam-runners-direct-java</artifactId>
      <scope>test</scope>
    </dependency>

  </dependencies>


</project><|MERGE_RESOLUTION|>--- conflicted
+++ resolved
@@ -5,11 +5,7 @@
   <parent>
     <groupId>org.gbif.pipelines</groupId>
     <artifactId>sdks</artifactId>
-<<<<<<< HEAD
-    <version>2.11.13-SNAPSHOT</version>
-=======
     <version>2.11.12.2-SNAPSHOT</version>
->>>>>>> cb5d43a5
     <relativePath>../pom.xml</relativePath>
   </parent>
 
