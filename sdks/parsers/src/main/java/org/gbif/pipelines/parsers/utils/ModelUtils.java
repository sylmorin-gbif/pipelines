package org.gbif.pipelines.parsers.utils;

import java.util.List;
import java.util.Objects;
import java.util.Optional;
import java.util.Set;

import org.gbif.api.vocabulary.OccurrenceIssue;
import org.gbif.dwc.terms.Term;
import org.gbif.pipelines.io.avro.ExtendedRecord;
import org.gbif.pipelines.io.avro.Issues;

import lombok.AccessLevel;
import lombok.NoArgsConstructor;

/** Helps to work with org.gbif.pipelines.io.avro models */
@NoArgsConstructor(access = AccessLevel.PRIVATE)
public class ModelUtils {

  public static String extractValue(ExtendedRecord er, Term term) {
    return er.getCoreTerms().get(term.qualifiedName());
  }

  /** Extracts a Term value, if such value has a variation of the word "null" it is transformed to null. */
  public static String extractNullAwareValue(ExtendedRecord er, Term term) {
<<<<<<< HEAD
    String value = er.getCoreTerms().get(term.qualifiedName());
    return Objects.nonNull(value) && "null".equalsIgnoreCase(value.trim()) ? null : value;
=======
    String value = extractValue(er, term);
    return value != null && "null".equalsIgnoreCase(value.trim()) ? null : value;
>>>>>>> 44c09693
  }

  public static Optional<String> extractOptValue(ExtendedRecord er, Term term) {
    return Optional.ofNullable(extractValue(er, term));
  }

  public static boolean hasValue(ExtendedRecord er, Term term) {
    return extractOptValue(er, term).isPresent();
  }

  /** Checks if a {@link ExtendedRecord} is null or empty. */
  public static void checkNullOrEmpty(ExtendedRecord extendedRecord) {
    Objects.requireNonNull(extendedRecord, "ExtendedRecord cannot be null");

    if (extendedRecord.getId() == null || extendedRecord.getId().isEmpty()) {
      throw new IllegalArgumentException("ExtendedRecord with id is required");
    }

    if (extendedRecord.getCoreTerms() == null || extendedRecord.getCoreTerms().isEmpty()) {
      throw new IllegalArgumentException("ExtendedRecord with core terms is required");
    }
  }

  public static void addIssue(Issues model, String issue) {
    if (!model.getIssues().getIssueList().contains(issue)) {
      model.getIssues().getIssueList().add(issue);
    }
  }

  public static void addIssue(Issues model, OccurrenceIssue issue) {
    addIssue(model, issue.name());
  }

  public static void addIssue(Issues model, List<String> issues) {
    issues.forEach(x -> addIssue(model, x));
  }

  public static void addIssue(Issues model, Set<String> issues) {
    issues.forEach(x -> addIssue(model, x));
  }

  public static void addIssueSet(Issues model, Set<OccurrenceIssue> issues) {
    issues.forEach(x -> addIssue(model, x));
  }

}<|MERGE_RESOLUTION|>--- conflicted
+++ resolved
@@ -23,13 +23,8 @@
 
   /** Extracts a Term value, if such value has a variation of the word "null" it is transformed to null. */
   public static String extractNullAwareValue(ExtendedRecord er, Term term) {
-<<<<<<< HEAD
-    String value = er.getCoreTerms().get(term.qualifiedName());
-    return Objects.nonNull(value) && "null".equalsIgnoreCase(value.trim()) ? null : value;
-=======
     String value = extractValue(er, term);
     return value != null && "null".equalsIgnoreCase(value.trim()) ? null : value;
->>>>>>> 44c09693
   }
 
   public static Optional<String> extractOptValue(ExtendedRecord er, Term term) {
