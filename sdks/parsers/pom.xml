--- conflicted
+++ resolved
@@ -3,11 +3,7 @@
   <parent>
     <artifactId>sdks</artifactId>
     <groupId>org.gbif.pipelines</groupId>
-<<<<<<< HEAD
-    <version>2.5.0-SNAPSHOT</version>
-=======
     <version>2.4.9-SNAPSHOT</version>
->>>>>>> 4fdbe260
   </parent>
   <modelVersion>4.0.0</modelVersion>
 
@@ -118,22 +114,7 @@
     <!-- Json -->
     <dependency>
       <groupId>com.fasterxml.jackson.core</groupId>
-      <artifactId>jackson-core</artifactId>
-      <version>${jackson.version}</version>
-    </dependency>
-    <dependency>
-      <groupId>com.fasterxml.jackson.core</groupId>
-      <artifactId>jackson-databind</artifactId>
-      <version>${jackson.version}</version>
-    </dependency>
-    <dependency>
-      <groupId>com.fasterxml.jackson.core</groupId>
       <artifactId>jackson-annotations</artifactId>
-      <version>${jackson.version}</version>
-    </dependency>
-    <dependency>
-      <groupId>com.fasterxml.jackson.dataformat</groupId>
-      <artifactId>jackson-dataformat-yaml</artifactId>
     </dependency>
 
     <!-- Utils -->
