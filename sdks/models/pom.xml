<?xml version="1.0" encoding="UTF-8"?>
<project xmlns="http://maven.apache.org/POM/4.0.0" xmlns:xsi="http://www.w3.org/2001/XMLSchema-instance" xsi:schemaLocation="http://maven.apache.org/POM/4.0.0 http://maven.apache.org/xsd/maven-4.0.0.xsd">
  <modelVersion>4.0.0</modelVersion>

  <parent>
    <groupId>org.gbif.pipelines</groupId>
    <artifactId>sdks</artifactId>
    <version>2.12.0-SNAPSHOT</version>
    <relativePath>../pom.xml</relativePath>
  </parent>

  <artifactId>models</artifactId>
  <packaging>jar</packaging>

  <name>Pipelines :: Sdks :: Models</name>
  <description>Data models represented in Avro binary format, generated from Avro schemas</description>

  <properties>
    <avro-generated-path>${project.basedir}/src/main/java-generated/</avro-generated-path>
    <schema-generated-path>${project.basedir}/src/main/avro/table/</schema-generated-path>
    <sonar.skip>true</sonar.skip>
  </properties>

  <build>
    <plugins>
      <!-- Generate avro schemas from XML extensions-->
      <plugin>
        <groupId>org.gbif.pipelines</groupId>
        <artifactId>xml-to-avsc-maven-plugin</artifactId>
        <version>${project.version}</version>
        <executions>
          <execution>
            <id>avroschemageneration</id>
            <phase>generate-sources</phase>
            <goals>
              <goal>avroschemageneration</goal>
            </goals>
            <configuration>
              <pathToWrite>${schema-generated-path}</pathToWrite>
              <namespace>${namespace}.extension</namespace>
            </configuration>
          </execution>
        </executions>
      </plugin>
      <!--  Generate source from Avro definitions -->
      <plugin>
        <groupId>org.apache.avro</groupId>
        <artifactId>avro-maven-plugin</artifactId>
        <version>${avro.version}</version>
        <executions>
          <execution>
            <id>schemas</id>
            <phase>generate-sources</phase>
            <goals>
              <goal>schema</goal>
            </goals>
            <configuration>
              <stringType>String</stringType>
              <enableDecimalLogicalType>true</enableDecimalLogicalType>
              <sourceDirectory>${project.basedir}/src/main/avro/</sourceDirectory>
              <outputDirectory>${avro-generated-path}</outputDirectory>
              <testSourceDirectory>../demo/src/main/java/test/avro/</testSourceDirectory>
              <testOutputDirectory>../demo/src/main/java/test/java-generated/</testOutputDirectory>
              <imports>
                <import>${project.basedir}/src/main/avro/issue-record.avsc</import>
                <import>${project.basedir}/src/main/avro/json/common-json-record.avsc</import>
<<<<<<< HEAD
                <import>${project.basedir}/src/main/avro/json/event-json-record.avsc</import>
=======
>>>>>>> c7f5e3d1
                <import>${project.basedir}/src/main/avro/core/common-record.avsc</import>
              </imports>
            </configuration>
          </execution>
        </executions>
      </plugin>
      <!-- Change generated avros, add GBIF features -->
      <plugin>
        <groupId>org.gbif.pipelines</groupId>
        <artifactId>pipelines-maven-plugin</artifactId>
        <version>${project.version}</version>
        <executions>
          <execution>
            <id>postprocess</id>
            <phase>process-sources</phase>
            <goals>
              <goal>postprocess</goal>
            </goals>
            <configuration>
              <directory>${avro-generated-path}</directory>
              <defaultPackage>${namespace}</defaultPackage>
            </configuration>
          </execution>
        </executions>
      </plugin>
      <!-- Add the generated sources to the classpath for IDEs -->
      <plugin>
        <groupId>org.codehaus.mojo</groupId>
        <artifactId>build-helper-maven-plugin</artifactId>
        <executions>
          <execution>
            <phase>generate-sources</phase>
            <goals>
              <goal>add-source</goal>
            </goals>
            <configuration>
              <sources>
                <source>${avro-generated-path}</source>
              </sources>
            </configuration>
          </execution>
        </executions>
      </plugin>
      <!-- Clean avro generated path -->
      <plugin>
        <groupId>org.apache.maven.plugins</groupId>
        <artifactId>maven-clean-plugin</artifactId>
        <configuration>
          <filesets>
            <fileset>
              <directory>${avro-generated-path}</directory>
            </fileset>
            <fileset>
              <directory>${schema-generated-path}</directory>
            </fileset>
          </filesets>
        </configuration>
      </plugin>
    </plugins>
  </build>

  <dependencies>
    <dependency>
      <groupId>org.apache.avro</groupId>
      <artifactId>avro</artifactId>
    </dependency>
    <dependency>
      <groupId>org.apache.beam</groupId>
      <artifactId>beam-sdks-java-core</artifactId>
    </dependency>
  </dependencies>

</project><|MERGE_RESOLUTION|>--- conflicted
+++ resolved
@@ -64,10 +64,7 @@
               <imports>
                 <import>${project.basedir}/src/main/avro/issue-record.avsc</import>
                 <import>${project.basedir}/src/main/avro/json/common-json-record.avsc</import>
-<<<<<<< HEAD
                 <import>${project.basedir}/src/main/avro/json/event-json-record.avsc</import>
-=======
->>>>>>> c7f5e3d1
                 <import>${project.basedir}/src/main/avro/core/common-record.avsc</import>
               </imports>
             </configuration>
