<?xml version="1.0" encoding="UTF-8"?>
<project xmlns="http://maven.apache.org/POM/4.0.0"
         xmlns:xsi="http://www.w3.org/2001/XMLSchema-instance"
         xsi:schemaLocation="http://maven.apache.org/POM/4.0.0 http://maven.apache.org/xsd/maven-4.0.0.xsd">
  <parent>
    <groupId>org.gbif.pipelines</groupId>
    <artifactId>pipelines-parent</artifactId>
    <version>1.0-SNAPSHOT</version>
    <relativePath>../pom.xml</relativePath>
  </parent>
  <modelVersion>4.0.0</modelVersion>

  <artifactId>core</artifactId>
<<<<<<< HEAD
  <properties>
    <gbif-parser.version>0.33-SNAPSHOT</gbif-parser.version>
  </properties>
=======

  <properties>
    <avro-generated-path>${project.basedir}/src/main/java-generated/</avro-generated-path>
  </properties>

>>>>>>> db6cd18f
  <build>
    <plugins>
      <!--  Generate source from Avro definitions -->
      <plugin>
        <groupId>org.apache.avro</groupId>
        <artifactId>avro-maven-plugin</artifactId>
        <executions>
          <execution>
            <id>schemas</id>
            <phase>generate-sources</phase>
            <goals>
              <goal>schema</goal>
            </goals>
            <configuration>
              <stringType>String</stringType>
              <sourceDirectory>${project.basedir}/src/main/avro/</sourceDirectory>
              <outputDirectory>${avro-generated-path}</outputDirectory>
              <testSourceDirectory>../demo/src/main/java/test/avro/</testSourceDirectory>
              <testOutputDirectory>../demo/src/main/java/test/java-generated/</testOutputDirectory>
            </configuration>
          </execution>
        </executions>
      </plugin>
      <!-- Add the generated sources to the classpath for IDEs -->
      <plugin>
        <groupId>org.codehaus.mojo</groupId>
        <artifactId>build-helper-maven-plugin</artifactId>
        <executions>
          <execution>
            <phase>generate-sources</phase>
            <goals>
              <goal>add-source</goal>
            </goals>
            <configuration>
              <sources>
                <source>${avro-generated-path}</source>
              </sources>
            </configuration>
          </execution>
        </executions>
      </plugin>
      <!---->
      <plugin>
        <groupId>org.apache.maven.plugins</groupId>
        <artifactId>maven-clean-plugin</artifactId>
        <configuration>
          <filesets>
            <fileset>
              <directory>${avro-generated-path}</directory>
            </fileset>
          </filesets>
        </configuration>
      </plugin>
    </plugins>
  </build>

  <dependencies>

    <!-- GBIF -->
    <dependency>
      <groupId>org.gbif</groupId>
      <artifactId>dwca-io</artifactId>
    </dependency>
    <dependency>
      <groupId>org.gbif</groupId>
<<<<<<< HEAD
      <artifactId>gbif-parsers</artifactId>
      <version>${gbif-parser.version}</version>
    </dependency>
    <dependency>
=======
      <artifactId>dwc-api</artifactId>
    </dependency>
    <dependency>
      <groupId>org.gbif</groupId>
      <artifactId>gbif-common</artifactId>
    </dependency>

    <!-- Other -->
    <dependency>
>>>>>>> db6cd18f
      <groupId>org.apache.avro</groupId>
      <artifactId>avro</artifactId>
    </dependency>
    <dependency>
      <groupId>org.apache.beam</groupId>
      <artifactId>beam-sdks-java-core</artifactId>
    </dependency>
    <dependency>
      <groupId>com.squareup.retrofit2</groupId>
      <artifactId>retrofit</artifactId>
    </dependency>
    <dependency>
      <groupId>com.squareup.retrofit2</groupId>
      <artifactId>converter-gson</artifactId>
    </dependency>
    <dependency>
      <groupId>com.google.code.gson</groupId>
      <artifactId>gson</artifactId>
    </dependency>
    <dependency>
      <groupId>com.squareup.okhttp3</groupId>
      <artifactId>logging-interceptor</artifactId>
    </dependency>
    <dependency>
<<<<<<< HEAD
      <groupId>junit</groupId>
      <artifactId>junit</artifactId>
      <scope>test</scope>
=======
      <groupId>com.squareup.okhttp3</groupId>
      <artifactId>okhttp</artifactId>
>>>>>>> db6cd18f
    </dependency>
    <dependency>
      <groupId>org.apache.beam</groupId>
      <artifactId>beam-sdks-java-io-hadoop-file-system</artifactId>
    </dependency>
    <dependency>
      <groupId>org.apache.hadoop</groupId>
      <artifactId>hadoop-common</artifactId>
      <scope>provided</scope>
    </dependency>

    <dependency>
      <groupId>org.slf4j</groupId>
      <artifactId>slf4j-api</artifactId>
    </dependency>

  </dependencies>
</project><|MERGE_RESOLUTION|>--- conflicted
+++ resolved
@@ -11,17 +11,11 @@
   <modelVersion>4.0.0</modelVersion>
 
   <artifactId>core</artifactId>
-<<<<<<< HEAD
-  <properties>
-    <gbif-parser.version>0.33-SNAPSHOT</gbif-parser.version>
-  </properties>
-=======
 
   <properties>
     <avro-generated-path>${project.basedir}/src/main/java-generated/</avro-generated-path>
   </properties>
 
->>>>>>> db6cd18f
   <build>
     <plugins>
       <!--  Generate source from Avro definitions -->
@@ -87,12 +81,6 @@
     </dependency>
     <dependency>
       <groupId>org.gbif</groupId>
-<<<<<<< HEAD
-      <artifactId>gbif-parsers</artifactId>
-      <version>${gbif-parser.version}</version>
-    </dependency>
-    <dependency>
-=======
       <artifactId>dwc-api</artifactId>
     </dependency>
     <dependency>
@@ -102,7 +90,6 @@
 
     <!-- Other -->
     <dependency>
->>>>>>> db6cd18f
       <groupId>org.apache.avro</groupId>
       <artifactId>avro</artifactId>
     </dependency>
@@ -127,14 +114,8 @@
       <artifactId>logging-interceptor</artifactId>
     </dependency>
     <dependency>
-<<<<<<< HEAD
-      <groupId>junit</groupId>
-      <artifactId>junit</artifactId>
-      <scope>test</scope>
-=======
       <groupId>com.squareup.okhttp3</groupId>
       <artifactId>okhttp</artifactId>
->>>>>>> db6cd18f
     </dependency>
     <dependency>
       <groupId>org.apache.beam</groupId>
