package org.gbif.pipelines.core.parsers.location;

import org.gbif.api.vocabulary.Country;
import org.gbif.common.parsers.core.ParseResult;
import org.gbif.common.parsers.geospatial.LatLng;
import org.gbif.dwc.terms.DwcTerm;
import org.gbif.pipelines.core.parsers.InterpretationIssue;
import org.gbif.pipelines.core.parsers.ParsedField;
import org.gbif.pipelines.core.parsers.VocabularyParsers;
import org.gbif.pipelines.core.parsers.legacy.Wgs84Projection;
import org.gbif.pipelines.core.utils.AvroDataValidator;
import org.gbif.pipelines.io.avro.ExtendedRecord;
import org.gbif.pipelines.io.avro.IssueType;

import java.util.ArrayList;
import java.util.List;
import java.util.Optional;

import org.slf4j.Logger;
import org.slf4j.LoggerFactory;

/**
 * Parses the location fields.
 * <p>
 * Currently, it parses the country, countryCode and coordinates together.
 */
public class LocationParser {

  private static final Logger LOG = LoggerFactory.getLogger(LocationParser.class);

  private LocationParser() {}

  public static ParsedField<ParsedLocation> parseCountryAndCoordinates(
    ExtendedRecord extendedRecord, String wsPropertiesPath
  ) {
    AvroDataValidator.checkNullOrEmpty(extendedRecord);

    List<InterpretationIssue> issues = new ArrayList<>();

    // parse country
    Optional<Country> countryName = getCountryParsedAndCollectIssues(parseCountry(extendedRecord), issues);
    // parse country code
    Optional<Country> countryCode = getCountryParsedAndCollectIssues(parseCountryCode(extendedRecord), issues);

    // check for a mismatch between the country and the country code
    checkCountryMismatch(issues, countryName, countryCode);

    // get the final country from the 2 previous parsings. We take the country code parsed as default
    Country countryMatched = countryCode.orElseGet(() -> countryName.orElse(null));

    // parse coordinates
    ParsedField<LatLng> coordsParsed = parseLatLng(extendedRecord);

    // add issues from coordinates parsing
    issues.addAll(coordsParsed.getIssues());

    // return if coordinates parsing failed
    if (!coordsParsed.isSuccessful()) {
      LOG.debug("Parsing failed for coordinates {}", coordsParsed.getResult());
      ParsedLocation parsedLocation = ParsedLocation.newBuilder().country(countryMatched).build();
      return ParsedField.fail(parsedLocation, issues);
    }

    // set current parsed values
    ParsedLocation parsedLocation =
      ParsedLocation.newBuilder().country(countryMatched).latLng(coordsParsed.getResult()).build();

    // if the coords parsing was succesful we try to do a country match with the coordinates
    ParsedField<ParsedLocation> match =
      LocationMatcher.newMatcher(parsedLocation.getLatLng(), parsedLocation.getCountry(), wsPropertiesPath)
        .addAdditionalTransform(CoordinatesFunction.PRESUMED_NEGATED_LAT)
        .addAdditionalTransform(CoordinatesFunction.PRESUMED_NEGATED_LNG)
        .addAdditionalTransform(CoordinatesFunction.PRESUMED_NEGATED_COORDS)
        .addAdditionalTransform(CoordinatesFunction.PRESUMED_SWAPPED_COORDS)
        .applyMatch();

    // collect issues from the match
    issues.addAll(match.getIssues());

    if (match.isSuccessful()) {
      // if match succeed we take it as result
      parsedLocation = match.getResult();
    }

    // if the match succeed we use it as a result
    return ParsedField.<ParsedLocation>newBuilder().successful(isParsingSuccessful(countryMatched, match))
      .result(parsedLocation)
      .issues(issues)
      .build();
  }

  private static Optional<Country> getCountryParsedAndCollectIssues(
    ParsedField<Country> countryParsed, List<InterpretationIssue> issues
  ) {
    if (!countryParsed.isSuccessful()) {
      LOG.debug("Parsing failed for country {}", countryParsed.getResult());
      issues.addAll(countryParsed.getIssues());
    }

    return Optional.ofNullable(countryParsed.getResult());
  }

  private static boolean isParsingSuccessful(Country countryMatched, ParsedField<ParsedLocation> match) {
    return match.isSuccessful() && countryMatched != null;
  }

  private static void checkCountryMismatch(
    List<InterpretationIssue> issues, Optional<Country> countryName, Optional<Country> countryCode
  ) {
    if (!countryName.equals(countryCode)) {
<<<<<<< HEAD
      LOG.info("country mismatch found");
      issues.add(InterpretationIssue.newIssue(IssueType.COUNTRY_MISMATCH, DwcTerm.country, DwcTerm.countryCode));
=======
      LOG.debug("country mismatch found for country name {} and country code {}",
                countryName.toString(),
                countryCode.toString());
      issues.add(new InterpretationIssue(IssueType.COUNTRY_MISMATCH, DwcTerm.country, DwcTerm.countryCode));
>>>>>>> 1147b7cd
    }
  }

  private static ParsedField<Country> parseCountry(ExtendedRecord extendedRecord) {
    Optional<ParseResult<Country>> parseResultOpt =
      VocabularyParsers.countryParser().map(extendedRecord, parseRes -> parseRes);

    if (!parseResultOpt.isPresent()) {
      // case when the country is null in the extended record. We return an issue not to break the whole interpretation
      return ParsedField.<Country>newBuilder().withIssue(InterpretationIssue.newIssue(IssueType.COUNTRY_INVALID,
                                                                                 DwcTerm.country)).build();
    }

    ParseResult<Country> parseResult = parseResultOpt.get();
    ParsedField.Builder<Country> builder = ParsedField.newBuilder();
    if (parseResult.isSuccessful()) {
      builder.successful(true);
      builder.result(parseResult.getPayload());
    } else {
      builder.withIssue(InterpretationIssue.newIssue(IssueType.COUNTRY_INVALID, DwcTerm.country));
    }
    return builder.build();
  }

  private static ParsedField<Country> parseCountryCode(ExtendedRecord extendedRecord) {
    Optional<ParseResult<Country>> parseResultOpt =
      VocabularyParsers.countryCodeParser().map(extendedRecord, parseRes -> parseRes);

    if (!parseResultOpt.isPresent()) {
      // case when the country is null in the extended record. We return an issue not to break the whole interpretation
      return ParsedField.<Country>newBuilder().withIssue(InterpretationIssue.newIssue(IssueType.COUNTRY_CODE_INVALID,
                                                                                 DwcTerm.countryCode)).build();
    }

    ParseResult<Country> parseResult = parseResultOpt.get();
    ParsedField.Builder<Country> builder = ParsedField.newBuilder();
    if (parseResult.isSuccessful()) {
      builder.successful(true);
      builder.result(parseResult.getPayload());
    } else {
      builder.withIssue(InterpretationIssue.newIssue(IssueType.COUNTRY_CODE_INVALID, DwcTerm.countryCode));
    }
    return builder.build();
  }

  private static ParsedField<LatLng> parseLatLng(ExtendedRecord extendedRecord) {
    ParsedField<LatLng> parsedLatLon = CoordinatesParser.parseCoords(extendedRecord);

    // collect issues form the coords parsing
    List<InterpretationIssue> issues = parsedLatLon.getIssues();

    if (!parsedLatLon.isSuccessful()) {
      // coords parsing failed
      return ParsedField.<LatLng>newBuilder().issues(issues).build();
    }

    // interpret geodetic datum and reproject if needed
    // the reprojection will keep the original values even if it failed with issues
    final String datumVerbatim = extendedRecord.getCoreTerms().get(DwcTerm.geodeticDatum.qualifiedName());
    ParsedField<LatLng> projectedLatLon =
      Wgs84Projection.reproject(parsedLatLon.getResult().getLat(), parsedLatLon.getResult().getLng(), datumVerbatim);

    // collect issues from the projection parsing
    issues.addAll(projectedLatLon.getIssues());

    return ParsedField.<LatLng>newBuilder().successful(true).result(projectedLatLon.getResult()).issues(issues).build();
  }

}<|MERGE_RESOLUTION|>--- conflicted
+++ resolved
@@ -108,15 +108,10 @@
     List<InterpretationIssue> issues, Optional<Country> countryName, Optional<Country> countryCode
   ) {
     if (!countryName.equals(countryCode)) {
-<<<<<<< HEAD
-      LOG.info("country mismatch found");
-      issues.add(InterpretationIssue.newIssue(IssueType.COUNTRY_MISMATCH, DwcTerm.country, DwcTerm.countryCode));
-=======
       LOG.debug("country mismatch found for country name {} and country code {}",
                 countryName.toString(),
                 countryCode.toString());
-      issues.add(new InterpretationIssue(IssueType.COUNTRY_MISMATCH, DwcTerm.country, DwcTerm.countryCode));
->>>>>>> 1147b7cd
+      issues.add(InterpretationIssue.newIssue(IssueType.COUNTRY_MISMATCH, DwcTerm.country, DwcTerm.countryCode));
     }
   }
 
