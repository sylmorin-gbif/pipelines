--- conflicted
+++ resolved
@@ -5,11 +5,7 @@
   <parent>
     <groupId>org.gbif.pipelines</groupId>
     <artifactId>validator</artifactId>
-<<<<<<< HEAD
-    <version>2.11.13-SNAPSHOT</version>
-=======
     <version>2.11.12.1-SNAPSHOT</version>
->>>>>>> 2be48068
     <relativePath>../pom.xml</relativePath>
   </parent>
 
