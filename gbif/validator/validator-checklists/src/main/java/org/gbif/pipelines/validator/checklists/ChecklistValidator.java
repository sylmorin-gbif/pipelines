package org.gbif.pipelines.validator.checklists;

import java.io.Closeable;
import java.nio.file.Path;
import java.util.ArrayList;
import java.util.Arrays;
import java.util.Collections;
import java.util.HashSet;
import java.util.List;
import java.util.Set;
import java.util.UUID;
import java.util.stream.Collectors;
import lombok.Builder;
import lombok.Data;
import lombok.SneakyThrows;
import lombok.extern.slf4j.Slf4j;
import org.gbif.api.vocabulary.Extension;
import org.gbif.checklistbank.cli.common.NeoConfiguration;
import org.gbif.checklistbank.cli.normalizer.Normalizer;
import org.gbif.checklistbank.neo.UsageDao;
import org.gbif.dwc.Archive;
import org.gbif.dwc.ArchiveFile;
import org.gbif.dwc.DwcFiles;
import org.gbif.dwc.terms.DwcTerm;
import org.gbif.nub.lookup.straight.IdLookup;
import org.gbif.nub.lookup.straight.IdLookupPassThru;
import org.gbif.pipelines.common.PipelinesException;
import org.gbif.pipelines.validator.checklists.collector.ValidationDataCollector;
import org.gbif.pipelines.validator.checklists.model.NormalizedNameUsageData;
import org.gbif.pipelines.validator.checklists.ws.IdLookupClient;
import org.gbif.validator.api.DwcFileType;
import org.gbif.validator.api.Metrics;

/**
 * Evaluates checklists using ChecklistBank Normalizer. Currently, no nub matching is done. Not
 * Thread-Safe.
 */
@Slf4j
public class ChecklistValidator implements Closeable {

  @Data
  @Builder
  public static class Configuration {

    private final NeoConfiguration neoConfiguration;

    private final String apiUrl;
  }

  private static final Set<String> NAME_USAGES_RELATED_EXTENSIONS =
      new HashSet<>(
          Arrays.asList(
              Extension.DISTRIBUTION.getRowType(),
              Extension.DESCRIPTION.getRowType(),
              Extension.IDENTIFIER.getRowType(),
              Extension.REFERENCE.getRowType(),
              Extension.VERNACULAR_NAME.getRowType(),
              Extension.TYPES_AND_SPECIMEN.getRowType(),
              Extension.SPECIES_PROFILE.getRowType(),
              Extension.MULTIMEDIA.getRowType(),
              DwcTerm.Taxon.qualifiedName()));

  private final Configuration configuration;

  private final IdLookup idLookup;

  /** @param configuration Neo4j configuration. */
  public ChecklistValidator(Configuration configuration) {
    // use our own neo repository
    this.configuration = configuration;
    idLookup =
        configuration.apiUrl == null
            ? new IdLookupPassThru()
            : new IdLookupClient(configuration.apiUrl);
  }

  /**
   * By using the Checklist Normalizer collects the issues for all Taxon file core or extensions.
   */
  public List<Metrics.FileInfo> evaluate(Path archivePath) throws IOException {
    Archive archive = DwcFiles.fromLocation(archivePath);
    List<Metrics.FileInfo> results = new ArrayList<>();
    ArchiveFile core = archive.getCore();
    if (core.getRowType() == DwcTerm.Taxon) {
      results.addAll(validateArchive(archive));
    }
    return results;
  }

  @SneakyThrows
  @Override
  public void close() {
<<<<<<< HEAD
    try {
      idLookup.close();
    } catch (Exception ex) {
      throw new PipelinesException(ex);
    }
=======
    idLookup.close();
>>>>>>> 94a1bf4a
  }

  /** Validates a ArchiveFile that checklist data. */
  private List<Metrics.FileInfo> validateArchive(Archive archive) {
    ValidationDataCollector collector = validate(archive);
    List<Metrics.FileInfo> results = new ArrayList<>();
    results.add(
        Metrics.FileInfo.builder()
            .rowType(DwcTerm.Taxon.qualifiedName())
            .count(LineCounter.count(archive.getCore()))
            .fileName(archive.getCore().getLocationFile().getName())
            .fileType(DwcFileType.CORE)
            .issues(collector.getIssuesInfo())
            .terms(collector.getTermInfo())
            .indexedCount(collector.getUsagesCount())
            .build());
    results.addAll(collectExtensionsData(archive, collector));
    return results;
  }

  public List<Metrics.FileInfo> collectExtensionsData(
      Archive archive, ValidationDataCollector collector) {
    if (archive.getExtensions() != null) {
      return archive.getExtensions().stream()
          .filter(
              extension ->
                  NAME_USAGES_RELATED_EXTENSIONS.contains(extension.getRowType().qualifiedName()))
          .map(
              extension -> {
                Extension nameUsageExtension =
                    Extension.fromRowType(extension.getRowType().qualifiedName());
                return Metrics.FileInfo.builder()
                    .rowType(extension.getRowType().qualifiedName())
                    .count(LineCounter.count(extension))
                    .fileName(extension.getLocationFile().getName())
                    .fileType(DwcFileType.EXTENSION)
                    .terms(collector.getExtensionTermInfo(nameUsageExtension))
                    .indexedCount(collector.getInterpretedExtensionRowCount(nameUsageExtension))
                    .build();
              })
          .collect(Collectors.toList());
    }
    return Collections.emptyList();
  }

  /** Executes the Checklistbank normalizer and collects all data using a BiConsumer. */
  private ValidationDataCollector validate(Archive archive) {
    ValidationDataCollector collector = new ValidationDataCollector();
    UUID key = UUID.randomUUID();
    try (UsageDao dao = UsageDao.create(configuration.neoConfiguration, key)) {
      Normalizer normalizer =
          Normalizer.create(
              key, dao, archive.getLocation(), idLookup, configuration.neoConfiguration.batchSize);
      normalizer.run(false);
      // iterate over all node and collect their issues
      dao.streamUsages().parallel().forEach(node -> collector.collect(readUsageData(node)));
    }
    return collector;
  }

  /** Collects usages data from the DAO object. */
  private NormalizedNameUsageData readUsageData(UsageDao.FullUsage node) {
    return NormalizedNameUsageData.builder()
        .nameUsage(node.usage)
        .verbatimNameUsage(node.verbatim)
        .parsedName(node.name)
        .usageExtensions(node.extensions)
        .build();
  }
}<|MERGE_RESOLUTION|>--- conflicted
+++ resolved
@@ -1,6 +1,7 @@
 package org.gbif.pipelines.validator.checklists;
 
 import java.io.Closeable;
+import java.io.IOException;
 import java.nio.file.Path;
 import java.util.ArrayList;
 import java.util.Arrays;
@@ -24,7 +25,6 @@
 import org.gbif.dwc.terms.DwcTerm;
 import org.gbif.nub.lookup.straight.IdLookup;
 import org.gbif.nub.lookup.straight.IdLookupPassThru;
-import org.gbif.pipelines.common.PipelinesException;
 import org.gbif.pipelines.validator.checklists.collector.ValidationDataCollector;
 import org.gbif.pipelines.validator.checklists.model.NormalizedNameUsageData;
 import org.gbif.pipelines.validator.checklists.ws.IdLookupClient;
@@ -90,15 +90,7 @@
   @SneakyThrows
   @Override
   public void close() {
-<<<<<<< HEAD
-    try {
-      idLookup.close();
-    } catch (Exception ex) {
-      throw new PipelinesException(ex);
-    }
-=======
     idLookup.close();
->>>>>>> 94a1bf4a
   }
 
   /** Validates a ArchiveFile that checklist data. */
