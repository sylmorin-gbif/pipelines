--- conflicted
+++ resolved
@@ -7,7 +7,9 @@
 import org.gbif.pipelines.io.avro.ExtendedRecord;
 import org.gbif.pipelines.io.avro.InterpretedExtendedRecord;
 
+import java.util.Arrays;
 import java.util.Collections;
+import java.util.List;
 import java.util.function.Function;
 
 /**
@@ -25,13 +27,7 @@
         if(parseResult.isPresent()) {
           interpretedExtendedRecord.setIndividualCount(parseResult.get());
         } else {
-<<<<<<< HEAD
-          interpretation.withValidation(
-            Collections.singletonList(Interpretation.Trace.of(DwcTerm.individualCount.name(), IssueType.INDIVIDUAL_COUNT_INVALID))
-          );
-=======
           interpretation.withValidation(Interpretation.Trace.of(DwcTerm.individualCount.name(), IssueType.INDIVIDUAL_COUNT_INVALID));
->>>>>>> ed3f5458
         }
         return interpretation;
       });
@@ -49,13 +45,7 @@
           if (parseResult.isSuccessful()) {
             interpretedExtendedRecord.setTypeStatus(parseResult.getPayload().name());
           } else {
-<<<<<<< HEAD
-            interpretation.withValidation(
-              Collections.singletonList(Interpretation.Trace.of(DwcTerm.typeStatus.name(), IssueType.TYPE_STATUS_INVALID))
-            );
-=======
             interpretation.withValidation(Interpretation.Trace.of(DwcTerm.typeStatus.name(), IssueType.TYPE_STATUS_INVALID));
->>>>>>> ed3f5458
           }
           return interpretation;
         }).get();
@@ -121,14 +111,8 @@
           if (parseResult.isSuccessful()) {
             interpretedExtendedRecord.setBasisOfRecord(parseResult.getPayload().name());
           } else {
-<<<<<<< HEAD
-            interpretation.withValidation(
-              Collections.singletonList(Interpretation.Trace.of(DwcTerm.basisOfRecord.name(),IssueType.BASIS_OF_RECORD_INVALID))
-            );
-=======
             interpretation.withValidation(Interpretation.Trace.of(DwcTerm.basisOfRecord.name(),
                                                                   IssueType.BASIS_OF_RECORD_INVALID));
->>>>>>> ed3f5458
           }
           return interpretation;
         }).get();
