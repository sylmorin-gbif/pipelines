package org.gbif.pipelines.interpretation.column;

import org.gbif.pipelines.core.functions.interpretation.error.Issue;
import org.gbif.pipelines.core.functions.interpretation.error.Lineage;

import java.util.ArrayList;
import java.util.List;
import java.util.Optional;
import java.util.function.Consumer;

/**
 * The wrapper class encapsulating interpreted value ith issues and lineages
 */
public class InterpretationResult<T> {

  private final T result;
  private final boolean isSuccessFull;
  private final List<Issue> issueList;
  private final List<Lineage> lineageList;

  /**
   * use this method to get InterpretationResult when the interpretation was successful
   */
  public static <U> InterpretationResult<U> withSuccess(U result) {
    return new InterpretationResult<>(result, true, new ArrayList<>(), new ArrayList<>());
  }

  /**
   * use this method to get InterpretationResult when the interpretation was failed or interpreted with issues and lineages
   */
<<<<<<< HEAD
  public static <U> InterpretationResult<U> withIssueAndLineage(U interpretedResult, List<Issue> issues, List<Lineage> lineages
  ) {
    return new InterpretationResult<>(interpretedResult, false, issues, lineages);
  }

  private InterpretationResult(T result, boolean isSuccessFull, List<Issue> issueList, List<Lineage> lineageList) {
=======
  public static <U> InterpretationResult<U> withIssueAndLineage(U interpretedResult, List<Issue> issues,
                                                                List<Lineage> lineages) {
    return new InterpretationResult<>(interpretedResult, false, issues, lineages);
  }

  private InterpretationResult(T result, boolean isSuccessFull, List<Issue> issueList,
                               List<Lineage> lineageList) {
>>>>>>> 67d09b21
    this.result = result;
    this.isSuccessFull = isSuccessFull;
    this.issueList = issueList;
    this.lineageList = lineageList;
  }

  /**
   * returns interpreted result
   */
  public Optional<T> getResult() {
    return Optional.ofNullable(result);
  }

  /**
   * interpretation was successful true when done without issues and lineages
   */
  public boolean isSuccessFull() {
    return isSuccessFull;
  }

  /**
   * Helps embedding custom code with appropriate actions when the result was successful or failed.
   */
  public void ifSuccessfulThenElse(Consumer<InterpretationResult<T>> successfulConsumer,
                                   Consumer<InterpretationResult<T>> failedConsumer) {
    if (isSuccessFull) {
      successfulConsumer.accept(this);
    } else {
      failedConsumer.accept(this);
    }
  }

  /**
   * get list of issues
   */
  public List<Issue> getIssueList() {
    return issueList;
  }

  /**
   * get List of lineages
   */
  public List<Lineage> getLineageList() {
    return lineageList;
  }

  @Override
  public String toString() {
    return "InterpretationResult{"
           + "result="
           + result
           + ", isSuccessFull="
           + isSuccessFull
           + ", issueList="
           + issueList
           + ", lineageList="
           + lineageList
           + '}';
  }
}<|MERGE_RESOLUTION|>--- conflicted
+++ resolved
@@ -28,14 +28,6 @@
   /**
    * use this method to get InterpretationResult when the interpretation was failed or interpreted with issues and lineages
    */
-<<<<<<< HEAD
-  public static <U> InterpretationResult<U> withIssueAndLineage(U interpretedResult, List<Issue> issues, List<Lineage> lineages
-  ) {
-    return new InterpretationResult<>(interpretedResult, false, issues, lineages);
-  }
-
-  private InterpretationResult(T result, boolean isSuccessFull, List<Issue> issueList, List<Lineage> lineageList) {
-=======
   public static <U> InterpretationResult<U> withIssueAndLineage(U interpretedResult, List<Issue> issues,
                                                                 List<Lineage> lineages) {
     return new InterpretationResult<>(interpretedResult, false, issues, lineages);
@@ -43,7 +35,6 @@
 
   private InterpretationResult(T result, boolean isSuccessFull, List<Issue> issueList,
                                List<Lineage> lineageList) {
->>>>>>> 67d09b21
     this.result = result;
     this.isSuccessFull = isSuccessFull;
     this.issueList = issueList;
