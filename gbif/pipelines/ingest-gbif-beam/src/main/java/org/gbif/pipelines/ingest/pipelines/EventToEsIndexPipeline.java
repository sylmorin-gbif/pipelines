package org.gbif.pipelines.ingest.pipelines;

import static org.gbif.pipelines.common.PipelinesVariables.Pipeline.ALL_AVRO;

import java.util.Objects;
import java.util.Optional;
import java.util.function.Function;
import java.util.function.UnaryOperator;
import lombok.AccessLevel;
import lombok.Builder;
import lombok.NoArgsConstructor;
import lombok.extern.slf4j.Slf4j;
import org.apache.beam.sdk.Pipeline;
import org.apache.beam.sdk.PipelineResult;
import org.apache.beam.sdk.coders.StringUtf8Coder;
import org.apache.beam.sdk.io.elasticsearch.ElasticsearchIO;
import org.apache.beam.sdk.transforms.Combine;
import org.apache.beam.sdk.transforms.Create;
import org.apache.beam.sdk.transforms.Filter;
import org.apache.beam.sdk.transforms.Flatten;
import org.apache.beam.sdk.transforms.ParDo.SingleOutput;
import org.apache.beam.sdk.transforms.Sample;
import org.apache.beam.sdk.transforms.View;
import org.apache.beam.sdk.transforms.join.CoGbkResult;
import org.apache.beam.sdk.transforms.join.CoGroupByKey;
import org.apache.beam.sdk.transforms.join.KeyedPCollectionTuple;
import org.apache.beam.sdk.values.KV;
import org.apache.beam.sdk.values.PCollection;
import org.apache.beam.sdk.values.PCollectionList;
import org.apache.beam.sdk.values.PCollectionView;
import org.apache.beam.sdk.values.TypeDescriptor;
import org.gbif.dwc.terms.DwcTerm;
import org.gbif.pipelines.common.PipelinesVariables;
import org.gbif.pipelines.common.beam.metrics.MetricsHandler;
import org.gbif.pipelines.common.beam.options.EsIndexingPipelineOptions;
import org.gbif.pipelines.common.beam.options.PipelinesOptionsFactory;
import org.gbif.pipelines.common.beam.utils.PathBuilder;
import org.gbif.pipelines.core.pojo.HdfsConfigs;
import org.gbif.pipelines.core.utils.FsUtils;
import org.gbif.pipelines.io.avro.AudubonRecord;
import org.gbif.pipelines.io.avro.EventCoreRecord;
import org.gbif.pipelines.io.avro.EventDate;
import org.gbif.pipelines.io.avro.ExtendedRecord;
import org.gbif.pipelines.io.avro.IdentifierRecord;
import org.gbif.pipelines.io.avro.ImageRecord;
import org.gbif.pipelines.io.avro.LocationRecord;
import org.gbif.pipelines.io.avro.MetadataRecord;
import org.gbif.pipelines.io.avro.MultimediaRecord;
import org.gbif.pipelines.io.avro.TaxonRecord;
import org.gbif.pipelines.io.avro.TemporalRecord;
import org.gbif.pipelines.io.avro.json.DerivedMetadataRecord;
import org.gbif.pipelines.transforms.common.NotNullOrEmptyFilter;
import org.gbif.pipelines.transforms.converters.ParentEventExpandTransform;
import org.gbif.pipelines.transforms.converters.ParentJsonTransform;
import org.gbif.pipelines.transforms.core.ConvexHullFn;
import org.gbif.pipelines.transforms.core.DerivedMetadataTransform;
import org.gbif.pipelines.transforms.core.EventCoreTransform;
import org.gbif.pipelines.transforms.core.LocationTransform;
import org.gbif.pipelines.transforms.core.TaxonomyTransform;
import org.gbif.pipelines.transforms.core.TemporalCoverageFn;
import org.gbif.pipelines.transforms.core.TemporalTransform;
import org.gbif.pipelines.transforms.core.VerbatimTransform;
import org.gbif.pipelines.transforms.extension.AudubonTransform;
import org.gbif.pipelines.transforms.extension.ImageTransform;
import org.gbif.pipelines.transforms.extension.MultimediaTransform;
import org.gbif.pipelines.transforms.metadata.MetadataTransform;
import org.gbif.pipelines.transforms.specific.IdentifierTransform;
import org.slf4j.MDC;

/**
 * Pipeline sequence:
 *
 * <pre>
 *    1) Reads avro files:
 *      {@link EventCoreRecord},
 *      {@link IdentifierRecord},
 *      {@link ExtendedRecord},
 *    2) Joins avro files
 *    3) Converts to json model (resources/elasticsearch/es-event-core-schema.json)
 *    4) Pushes data to Elasticsearch instance
 * </pre>
 *
 * <p>How to run:
 *
 * <pre>{@code
 * java -jar target/examples-pipelines-BUILD_VERSION-shaded.jar
 *  --pipelineStep=INTERPRETED_TO_ES_INDEX \
 *  --datasetId=4725681f-06af-4b1e-8fff-e31e266e0a8f \
 *  --attempt=1 \
 *  --runner=SparkRunner \
 *  --inputPath=/path \
 *  --targetPath=/path \
 *  --esIndexName=test2_java \
 *  --esAlias=occurrence2_java \
 *  --indexNumberShards=3 \
 * --esHosts=http://ADDRESS:9200,http://ADDRESS:9200,http://ADDRESS:9200 \
 * --esDocumentId=id
 *
 * }</pre>
 */
@Slf4j
@NoArgsConstructor(access = AccessLevel.PRIVATE)
public class EventToEsIndexPipeline {

  private static final int MAX_TAXON_PER_EVENTS = 1_000;

  public static void main(String[] args) {
    EsIndexingPipelineOptions options = PipelinesOptionsFactory.createIndexing(args);
    run(options);
  }

  public static void run(EsIndexingPipelineOptions options) {
    run(options, Pipeline::create);
  }

  public static void run(
      EsIndexingPipelineOptions options,
      Function<EsIndexingPipelineOptions, Pipeline> pipelinesFn) {

    MDC.put("datasetKey", options.getDatasetId());
    MDC.put("attempt", options.getAttempt().toString());

    String esDocumentId = options.getEsDocumentId();

    log.info("Adding step 1: Options");
    UnaryOperator<String> pathFn =
        t -> PathBuilder.buildPathInterpretUsingTargetPath(options, DwcTerm.Event, t, ALL_AVRO);

    UnaryOperator<String> occurrencesPathFn =
        t ->
            PathBuilder.buildPathInterpretUsingTargetPath(options, DwcTerm.Occurrence, t, ALL_AVRO);

    HdfsConfigs hdfsConfigs =
        HdfsConfigs.create(options.getHdfsSiteConfig(), options.getCoreSiteConfig());
    String occurrencesMetadataPath =
        PathBuilder.buildDatasetAttemptPath(
            options, PipelinesVariables.Pipeline.VERBATIM_TO_OCCURRENCE + ".yml", false);
    boolean datasetHasOccurrences = FsUtils.fileExists(hdfsConfigs, occurrencesMetadataPath);

    Pipeline p = pipelinesFn.apply(options);

    log.info("Adding step 2: Creating transformations");
    MetadataTransform metadataTransform = MetadataTransform.builder().create();
    // Core
    EventCoreTransform eventCoreTransform = EventCoreTransform.builder().create();
    IdentifierTransform identifierTransform = IdentifierTransform.builder().create();
    VerbatimTransform verbatimTransform = VerbatimTransform.create();
    TemporalTransform temporalTransform = TemporalTransform.builder().create();
    LocationTransform locationTransform = LocationTransform.builder().create();
    LocationTransform parentLocationTransform = LocationTransform.builder().create();
    TaxonomyTransform taxonomyTransform = TaxonomyTransform.builder().create();

    // Extension
    MultimediaTransform multimediaTransform = MultimediaTransform.builder().create();
    AudubonTransform audubonTransform = AudubonTransform.builder().create();
    ImageTransform imageTransform = ImageTransform.builder().create();

    log.info("Adding step 3: Creating beam pipeline");
    PCollectionView<MetadataRecord> metadataView =
        p.apply("Read Event Metadata", metadataTransform.read(pathFn))
            .apply("Convert to view", View.asSingleton());

    PCollection<KV<String, ExtendedRecord>> verbatimCollection =
        p.apply("Read Event Verbatim", verbatimTransform.read(pathFn))
            .apply("Map Verbatim to KV", verbatimTransform.toKv());

    PCollection<KV<String, IdentifierRecord>> identifierCollection =
        p.apply("Read Event identifiers", identifierTransform.read(pathFn))
            .apply("Map identifiers to KV", identifierTransform.toKv());

    PCollection<KV<String, EventCoreRecord>> eventCoreCollection =
        p.apply("Read Event core", eventCoreTransform.read(pathFn))
            .apply("Map Event core to KV", eventCoreTransform.toKv());

    PCollection<KV<String, TemporalRecord>> temporalCollection =
        p.apply("Read Event Temporal", temporalTransform.read(pathFn))
            .apply("Map Temporal to KV", temporalTransform.toKv());

    PCollection<KV<String, LocationRecord>> locationCollection =
        p.apply("Read Event Location", locationTransform.read(pathFn))
            .apply("Map Location to KV", locationTransform.toKv());

    PCollection<KV<String, TaxonRecord>> taxonCollection =
        p.apply("Read event taxon records", taxonomyTransform.read(pathFn))
            .apply("Map event taxon records to KV", taxonomyTransform.toKv());

    PCollection<KV<String, DerivedMetadataRecord>> derivedMetadataRecordCollection =
        datasetHasOccurrences
            ? DerivedMetadata.builder()
                .pipeline(p)
                .verbatimTransform(verbatimTransform)
                .temporalTransform(temporalTransform)
                .parentLocationTransform(parentLocationTransform)
                .taxonomyTransform(taxonomyTransform)
                .locationTransform(locationTransform)
                .eventCoreTransform(eventCoreTransform)
                .verbatimCollection(verbatimCollection)
                .temporalCollection(temporalCollection)
                .locationCollection(locationCollection)
                .taxonCollection(taxonCollection)
                .eventCoreCollection(eventCoreCollection)
                .occurrencesPathFn(occurrencesPathFn)
                .build()
                .calculate()
            : p.apply(
                "Create empty derivedMetadataRecordCollection",
                Create.empty(new TypeDescriptor<KV<String, DerivedMetadataRecord>>() {}));

    PCollection<KV<String, MultimediaRecord>> multimediaCollection =
        p.apply("Read Event Multimedia", multimediaTransform.read(pathFn))
            .apply("Map Multimedia to KV", multimediaTransform.toKv());

    PCollection<KV<String, ImageRecord>> imageCollection =
        p.apply("Read Event Image", imageTransform.read(pathFn))
            .apply("Map Image to KV", imageTransform.toKv());

    PCollection<KV<String, AudubonRecord>> audubonCollection =
        p.apply("Read Event Audubon", audubonTransform.read(pathFn))
            .apply("Map Audubon to KV", audubonTransform.toKv());

    log.info("Adding step 3: Converting into a json object");
    SingleOutput<KV<String, CoGbkResult>, String> eventJsonDoFn =
        ParentJsonTransform.builder()
            .extendedRecordTag(verbatimTransform.getTag())
            .identifierRecordTag(identifierTransform.getTag())
            .eventCoreRecordTag(eventCoreTransform.getTag())
            .temporalRecordTag(temporalTransform.getTag())
            .locationRecordTag(locationTransform.getTag())
            .taxonRecordTag(taxonomyTransform.getTag())
            .multimediaRecordTag(multimediaTransform.getTag())
            .imageRecordTag(imageTransform.getTag())
            .audubonRecordTag(audubonTransform.getTag())
            .derivedMetadataRecordTag(DerivedMetadataTransform.tag())
            .metadataView(metadataView)
            .build()
            .converter();

    PCollection<String> eventJsonCollection =
        KeyedPCollectionTuple
            // Core
            .of(eventCoreTransform.getTag(), eventCoreCollection)
            .and(temporalTransform.getTag(), temporalCollection)
            .and(locationTransform.getTag(), locationCollection)
            .and(taxonomyTransform.getTag(), taxonCollection)
            // Extension
            .and(multimediaTransform.getTag(), multimediaCollection)
            .and(imageTransform.getTag(), imageCollection)
            .and(audubonTransform.getTag(), audubonCollection)
            // Internal
            .and(identifierTransform.getTag(), identifierCollection)
            // Raw
            .and(verbatimTransform.getTag(), verbatimCollection)
            // Derived metadata
            .and(DerivedMetadataTransform.tag(), derivedMetadataRecordCollection)
            // Apply
            .apply("Grouping objects", CoGroupByKey.create())
            .apply("Merging to json", eventJsonDoFn);

    PCollection<String> occurrenceJsonCollection =
        datasetHasOccurrences
            ? OccurrenceToEsIndexPipeline.IndexingTransform.builder()
                .pipeline(p)
                .pathFn(occurrencesPathFn)
                .asParentChildRecord(true)
                .build()
                .apply()
            : p.apply("Create empty occurrenceJsonCollection", Create.empty(StringUtf8Coder.of()));

    // Merge events and occurrences
    PCollection<String> jsonCollection =
        PCollectionList.of(eventJsonCollection)
            .and(occurrenceJsonCollection)
            .apply("Join event and occurrence Json records", Flatten.pCollections());

    log.info("Adding step 6: Elasticsearch indexing");
    ElasticsearchIO.ConnectionConfiguration esConfig =
        ElasticsearchIO.ConnectionConfiguration.create(
            options.getEsHosts(), options.getEsIndexName(), "_doc");

    if (Objects.nonNull(options.getEsUsername()) && Objects.nonNull(options.getEsPassword())) {
      esConfig =
          esConfig.withUsername(options.getEsUsername()).withPassword(options.getEsPassword());
    }

    ElasticsearchIO.Write writeIO =
        ElasticsearchIO.write()
            .withConnectionConfiguration(esConfig)
            .withMaxBatchSizeBytes(options.getEsMaxBatchSizeBytes())
            .withRoutingFn(
                input ->
                    Optional.of(input.get("joinRecord"))
                        .filter(i -> i.hasNonNull("parent"))
                        .map(i -> i.get("parent").asText())
                        .orElse(input.get("internalId").asText()))
            .withMaxBatchSize(options.getEsMaxBatchSize());

    // Ignore gbifID as ES doc ID, useful for validator
    if (esDocumentId != null && !esDocumentId.isEmpty()) {
      writeIO = writeIO.withIdFn(input -> input.get(esDocumentId).asText());
    }

<<<<<<< HEAD
    jsonCollection
      .apply(writeIO);
=======
    jsonCollection.apply("Push records to ES", writeIO);
>>>>>>> 1149a6ad

    log.info("Running the pipeline");
    PipelineResult result = p.run();
    result.waitUntilFinish();

    log.info("Save metrics into the file and set files owner");
    MetricsHandler.saveCountersToTargetPathFile(options, result.metrics());

    log.info("Pipeline has been finished");
  }

  @Builder
  static class DerivedMetadata {
    private final Pipeline pipeline;
    private final VerbatimTransform verbatimTransform;
    private final TemporalTransform temporalTransform;
    private final LocationTransform parentLocationTransform;
    private final TaxonomyTransform taxonomyTransform;
    private final EventCoreTransform eventCoreTransform;
    private final LocationTransform locationTransform;
    private final PCollection<KV<String, ExtendedRecord>> verbatimCollection;
    private final PCollection<KV<String, TemporalRecord>> temporalCollection;
    private final PCollection<KV<String, LocationRecord>> locationCollection;
    private final PCollection<KV<String, TaxonRecord>> taxonCollection;
    private final PCollection<KV<String, EventCoreRecord>> eventCoreCollection;
    private final UnaryOperator<String> occurrencesPathFn;

    /**
     * Calculates the simple Temporal Coverage of an Event.
     */
    private PCollection<KV<String, EventDate>> temporalCoverage() {
      PCollection<KV<String, TemporalRecord>> eventOccurrenceTemporalCollection =
          pipeline
              .apply(
                  "Read occurrence event temporal records",
                  temporalTransform.read(occurrencesPathFn))
              .apply(
                  "Remove temporal records with null parent ids",
                  Filter.by(NotNullOrEmptyFilter.of(TemporalRecord::getParentId)))
              .apply(
                  "Map occurrence events temporal records to KV", temporalTransform.toParentKv());

      // Creates a Map of all events and its sub events
      PCollection<KV<String, TemporalRecord>> temporalRecordsOfSubEvents =
          ParentEventExpandTransform.of(temporalTransform.getTag(), eventCoreTransform.getTag())
              .toSubEventsRecords("Temporal", temporalCollection, eventCoreCollection);

<<<<<<< HEAD
      return PCollectionList.of(temporalCollection)
          .and(eventOccurrenceTemporalCollection)
          .and(temporalRecordsOfSubEvents)
          .apply("Joining temporal records", Flatten.pCollections())
          .apply("Calculate the temporal coverage", Combine.perKey(new TemporalCoverageFn()));
    }
=======
      PCollection<KV<String, ExtendedRecord>> eventOccurrenceVerbatimCollection =
          pipeline
              .apply("Read event occurrences verbatim", verbatimTransform.read(occurrencesPathFn))
              .apply(
                  "Remove verbatim records with null parent ids",
                  Filter.by(NotNullOrEmptyFilter.of(ExtendedRecord::getParentCoreId)))
              .apply("Map event occurrences verbatim to KV", verbatimTransform.toParentKv());
>>>>>>> 1149a6ad

    private PCollection<KV<String, String>> convexHull() {
      PCollection<KV<String, LocationRecord>> eventOccurrenceLocationCollection =
          pipeline
              .apply(
                  "Read occurrence events locations",
                  parentLocationTransform.read(occurrencesPathFn))
              .apply(
                  "Remove location records with null parent ids",
                  Filter.by(NotNullOrEmptyFilter.of(LocationRecord::getParentId)))
              .apply("Map occurrence events locations to KV", parentLocationTransform.toParentKv());

      PCollection<KV<String, LocationRecord>> locationRecordsOfSubEvents =
          ParentEventExpandTransform.of(locationTransform.getTag(), eventCoreTransform.getTag())
              .toSubEventsRecords("Location", locationCollection, eventCoreCollection);

      return PCollectionList.of(locationCollection)
          .and(eventOccurrenceLocationCollection)
          .and(locationRecordsOfSubEvents)
          .apply("Joining location records", Flatten.pCollections())
          .apply(
              "Calculate the WKT Convex Hull of all records", Combine.perKey(new ConvexHullFn()));
    }

    private PCollection<KV<String, Iterable<TaxonRecord>>> taxonomicCoverage() {
      PCollection<KV<String, TaxonRecord>> eventOccurrencesTaxonCollection =
          pipeline
              .apply(
                  "Read event occurrences taxon records", taxonomyTransform.read(occurrencesPathFn))
              .apply(
                  "Remove taxon records with null parent ids",
                  Filter.by(NotNullOrEmptyFilter.of(TaxonRecord::getParentId)))
              .apply("Map event occurrences taxon to KV", taxonomyTransform.toParentKv());

      PCollection<KV<String, TaxonRecord>> taxonRecordsOfSubEvents =
          ParentEventExpandTransform.of(taxonomyTransform.getTag(), eventCoreTransform.getTag())
              .toSubEventsRecords("Taxon", taxonCollection, eventCoreCollection);

      return PCollectionList.of(taxonCollection)
          .and(eventOccurrencesTaxonCollection)
          .and(taxonRecordsOfSubEvents)
          .apply("Join event and occurrence taxon records", Flatten.pCollections())
          .apply("Select a sample of taxon records", Sample.fixedSizePerKey(MAX_TAXON_PER_EVENTS));
    }

    PCollection<KV<String, DerivedMetadataRecord>> calculate() {

      PCollection<KV<String, ExtendedRecord>> eventOccurrenceVerbatimCollection =
          pipeline
              .apply("Read event occurrences verbatim", verbatimTransform.read(occurrencesPathFn))
              .apply(
                  "Remove verbatim records with null parent ids",
                  Filter.by(NotNullOrEmptyFilter.of((ExtendedRecord er) -> er.getParentCoreId())))
              .apply("Map event occurrences verbatim to KV", verbatimTransform.toParentKv());

      return KeyedPCollectionTuple.of(ConvexHullFn.tag(), convexHull())
          .and(TemporalCoverageFn.tag(), temporalCoverage())
          .and(DerivedMetadataTransform.iterableTaxonTupleTag(), taxonomicCoverage())
          .and(
              verbatimTransform.getTag(),
              PCollectionList.of(eventOccurrenceVerbatimCollection)
                  .and(verbatimCollection)
                  .apply("Join event and occurrence verbatim records", Flatten.pCollections()))
          .apply("Grouping derived metadata data", CoGroupByKey.create())
          .apply(
              "Creating derived metadata records",
              DerivedMetadataTransform.builder()
                  .convexHullTag(ConvexHullFn.tag())
                  .temporalCoverageTag(TemporalCoverageFn.tag())
                  .extendedRecordTag(verbatimTransform.getTag())
                  .build()
                  .converter());
    }
  }
}<|MERGE_RESOLUTION|>--- conflicted
+++ resolved
@@ -299,12 +299,7 @@
       writeIO = writeIO.withIdFn(input -> input.get(esDocumentId).asText());
     }
 
-<<<<<<< HEAD
-    jsonCollection
-      .apply(writeIO);
-=======
     jsonCollection.apply("Push records to ES", writeIO);
->>>>>>> 1149a6ad
 
     log.info("Running the pipeline");
     PipelineResult result = p.run();
@@ -352,22 +347,12 @@
           ParentEventExpandTransform.of(temporalTransform.getTag(), eventCoreTransform.getTag())
               .toSubEventsRecords("Temporal", temporalCollection, eventCoreCollection);
 
-<<<<<<< HEAD
       return PCollectionList.of(temporalCollection)
           .and(eventOccurrenceTemporalCollection)
           .and(temporalRecordsOfSubEvents)
           .apply("Joining temporal records", Flatten.pCollections())
           .apply("Calculate the temporal coverage", Combine.perKey(new TemporalCoverageFn()));
     }
-=======
-      PCollection<KV<String, ExtendedRecord>> eventOccurrenceVerbatimCollection =
-          pipeline
-              .apply("Read event occurrences verbatim", verbatimTransform.read(occurrencesPathFn))
-              .apply(
-                  "Remove verbatim records with null parent ids",
-                  Filter.by(NotNullOrEmptyFilter.of(ExtendedRecord::getParentCoreId)))
-              .apply("Map event occurrences verbatim to KV", verbatimTransform.toParentKv());
->>>>>>> 1149a6ad
 
     private PCollection<KV<String, String>> convexHull() {
       PCollection<KV<String, LocationRecord>> eventOccurrenceLocationCollection =
