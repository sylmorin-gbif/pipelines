package org.gbif.pipelines.tasks.balancer.handler;

import static org.gbif.pipelines.common.utils.ValidatorPredicate.isValidator;

import com.fasterxml.jackson.databind.ObjectMapper;
import java.io.IOException;
import java.util.Optional;
import lombok.AccessLevel;
import lombok.NoArgsConstructor;
import lombok.SneakyThrows;
import lombok.extern.slf4j.Slf4j;
import org.gbif.api.model.pipelines.StepRunner;
import org.gbif.common.messaging.api.MessagePublisher;
import org.gbif.common.messaging.api.messages.PipelinesBalancerMessage;
import org.gbif.common.messaging.api.messages.PipelinesVerbatimMessage;
import org.gbif.common.messaging.api.messages.PipelinesVerbatimMessage.ValidationResult;
import org.gbif.pipelines.common.PipelinesVariables.Metrics;
import org.gbif.pipelines.common.PipelinesVariables.Pipeline;
import org.gbif.pipelines.common.PipelinesVariables.Pipeline.Conversion;
import org.gbif.pipelines.common.configs.StepConfiguration;
import org.gbif.pipelines.common.utils.HdfsUtils;
import org.gbif.pipelines.core.pojo.HdfsConfigs;
import org.gbif.pipelines.tasks.balancer.BalancerConfiguration;
import org.gbif.pipelines.tasks.dwca.DwcaToAvroConfiguration;

/**
 * Populates and sends the {@link PipelinesVerbatimMessage} message, the main method is {@link
 * VerbatimMessageHandler#handle}
 */
@Slf4j
@NoArgsConstructor(access = AccessLevel.PRIVATE)
public class VerbatimMessageHandler {

  private static final ObjectMapper MAPPER = new ObjectMapper();

  /** Main handler, basically computes the runner type and sends to the same consumer */
  public static void handle(
      BalancerConfiguration config, MessagePublisher publisher, PipelinesBalancerMessage message)
      throws IOException {

    log.info("Process PipelinesVerbatimMessage - {}", message);

    // Populate message fields
    PipelinesVerbatimMessage m =
        MAPPER.readValue(message.getPayload(), PipelinesVerbatimMessage.class);

    if (m.getAttempt() == null) {
      Integer attempt = getLatestAttempt(config, m);
      log.info("Message attempt is null, HDFS parsed attempt - {}", attempt);
      m.setAttempt(attempt);
    }

    long recordsNumber = getRecordNumber(config, m);
    String runner = computeRunner(config, m, recordsNumber).name();

    ValidationResult result = m.getValidationResult();
    if (result.getNumberOfRecords() == null) {
      result.setNumberOfRecords(recordsNumber);
    }

    PipelinesVerbatimMessage outputMessage =
        new PipelinesVerbatimMessage(
            m.getDatasetUuid(),
            m.getAttempt(),
            m.getInterpretTypes(),
            m.getPipelineSteps(),
            runner,
            m.getEndpointType(),
            m.getExtraPath(),
            result,
            m.getResetPrefix(),
<<<<<<< HEAD
            m.getExecutionId(),
            m.getDatasetType());
=======
            m.getExecutionId());
>>>>>>> 5e8cef0d

    publisher.send(outputMessage);

    log.info("The message has been sent - {}", outputMessage);
  }

  /**
   * Computes runner type: Strategy 1 - Chooses a runner type by number of records in a dataset
   * Strategy 2 - Chooses a runner type by calculating verbatim.avro file size
   */
  private static StepRunner computeRunner(
      BalancerConfiguration config, PipelinesVerbatimMessage message, long recordsNumber)
      throws IOException {

    String datasetId = message.getDatasetUuid().toString();
    String attempt = String.valueOf(message.getAttempt());

    StepRunner runner;

    // Strategy 1: Chooses a runner type by number of records in a dataset
    if (recordsNumber > 0) {
      runner =
          recordsNumber >= config.switchRecordsNumber
              ? StepRunner.DISTRIBUTED
              : StepRunner.STANDALONE;
      log.info("Records number - {}, Spark Runner type - {}", recordsNumber, runner);
      return runner;
    }

    // Strategy 2: Chooses a runner type by calculating verbatim.avro file size
    String verbatim = Conversion.FILE_NAME + Pipeline.AVRO_EXTENSION;
    StepConfiguration stepConfig = config.stepConfig;
    String repositoryPath =
        isValidator(message.getPipelineSteps())
            ? config.validatorRepositoryPath
            : stepConfig.repositoryPath;
    String verbatimPath = String.join("/", repositoryPath, datasetId, attempt, verbatim);
    HdfsConfigs hdfsConfigs =
        HdfsConfigs.create(stepConfig.hdfsSiteConfig, stepConfig.coreSiteConfig);
    long fileSizeByte = HdfsUtils.getFileSizeByte(hdfsConfigs, verbatimPath);
    if (fileSizeByte > 0) {
      long switchFileSizeByte = config.switchFileSizeMb * 1024L * 1024L;
      runner = fileSizeByte > switchFileSizeByte ? StepRunner.DISTRIBUTED : StepRunner.STANDALONE;
      log.info("File size - {}, Spark Runner type - {}", fileSizeByte, runner);
      return runner;
    }

    throw new IllegalStateException("Runner computation is failed " + datasetId);
  }

  /** Reads number of records from a archive-to-avro metadata file */
  private static long getRecordNumber(
      BalancerConfiguration config, PipelinesVerbatimMessage message) throws IOException {

    String datasetId = message.getDatasetUuid().toString();
    String attempt = Integer.toString(message.getAttempt());
    String metaFileName = new DwcaToAvroConfiguration().metaFileName;
    StepConfiguration stepConfig = config.stepConfig;
    String repositoryPath =
        isValidator(message.getPipelineSteps())
            ? config.validatorRepositoryPath
            : stepConfig.repositoryPath;
    String metaPath = String.join("/", repositoryPath, datasetId, attempt, metaFileName);
    log.info("Getting records number from the file - {}", metaPath);

    Long messageNumber =
        message.getValidationResult() != null
                && message.getValidationResult().getNumberOfRecords() != null
            ? message.getValidationResult().getNumberOfRecords()
            : null;

    HdfsConfigs hdfsConfigs =
        HdfsConfigs.create(stepConfig.hdfsSiteConfig, stepConfig.coreSiteConfig);
    Optional<Long> fileNumber =
        HdfsUtils.getLongByKey(hdfsConfigs, metaPath, Metrics.ARCHIVE_TO_ER_COUNT);

    if (messageNumber == null && !fileNumber.isPresent()) {
      throw new IllegalArgumentException(
          "Please check archive-to-avro metadata yaml file or message records number, recordsNumber can't be null or empty!");
    }

    if (messageNumber == null) {
      return fileNumber.get();
    }

    if (!fileNumber.isPresent() || messageNumber > fileNumber.get()) {
      return messageNumber;
    }

    return fileNumber.get();
  }

  /** Finds the latest attempt number in HDFS */
  @SneakyThrows
  private static Integer getLatestAttempt(
      BalancerConfiguration config, PipelinesVerbatimMessage message) {
    String datasetId = message.getDatasetUuid().toString();
    StepConfiguration stepConfig = config.stepConfig;
    String repositoryPath =
        isValidator(message.getPipelineSteps())
            ? config.validatorRepositoryPath
            : stepConfig.repositoryPath;
    String path = String.join("/", repositoryPath, datasetId);

    log.info("Parsing HDFS directory - {}", path);
    HdfsConfigs hdfsConfigs =
        HdfsConfigs.create(stepConfig.hdfsSiteConfig, stepConfig.coreSiteConfig);
    return HdfsUtils.getSubDirList(hdfsConfigs, path).stream()
        .map(y -> y.getPath().getName())
        .filter(x -> x.chars().allMatch(Character::isDigit))
        .mapToInt(Integer::valueOf)
        .max()
        .orElseThrow(() -> new IllegalStateException("Can't find the maximum attempt"));
  }
}<|MERGE_RESOLUTION|>--- conflicted
+++ resolved
@@ -69,12 +69,8 @@
             m.getExtraPath(),
             result,
             m.getResetPrefix(),
-<<<<<<< HEAD
             m.getExecutionId(),
             m.getDatasetType());
-=======
-            m.getExecutionId());
->>>>>>> 5e8cef0d
 
     publisher.send(outputMessage);
 
