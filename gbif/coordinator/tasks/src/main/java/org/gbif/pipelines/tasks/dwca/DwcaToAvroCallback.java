package org.gbif.pipelines.tasks.dwca;

import static org.gbif.pipelines.common.PipelinesVariables.Pipeline.Interpretation.RecordType.getAllInterpretationAsString;
import static org.gbif.pipelines.common.utils.PathUtil.buildDwcaInputPath;
<<<<<<< HEAD
import static org.gbif.pipelines.common.utils.ValidatorPredicate.isValidator;
=======
import static org.gbif.pipelines.common.utils.ValidatorPredicate.*;
>>>>>>> 5e8cef0d

import java.nio.file.Path;
import java.util.Arrays;
import java.util.HashSet;
import java.util.Objects;
import java.util.Set;
import java.util.UUID;
import lombok.AllArgsConstructor;
import lombok.SneakyThrows;
import lombok.extern.slf4j.Slf4j;
import org.apache.avro.file.CodecFactory;
import org.apache.curator.framework.CuratorFramework;
import org.gbif.api.model.crawler.GenericValidationReport;
import org.gbif.api.model.crawler.OccurrenceValidationReport;
import org.gbif.api.model.pipelines.StepType;
import org.gbif.common.messaging.AbstractMessageCallback;
import org.gbif.common.messaging.api.MessagePublisher;
import org.gbif.common.messaging.api.messages.PipelinesDwcaMessage;
import org.gbif.common.messaging.api.messages.PipelinesVerbatimMessage;
import org.gbif.common.messaging.api.messages.PipelinesVerbatimMessage.ValidationResult;
import org.gbif.common.messaging.api.messages.Platform;
import org.gbif.converters.DwcaToAvroConverter;
import org.gbif.dwc.UnsupportedArchiveException;
import org.gbif.pipelines.common.utils.HdfsUtils;
import org.gbif.pipelines.core.pojo.HdfsConfigs;
import org.gbif.pipelines.core.utils.DwcaUtils;
import org.gbif.pipelines.tasks.PipelinesCallback;
import org.gbif.pipelines.tasks.StepHandler;
import org.gbif.registry.ws.client.pipelines.PipelinesHistoryClient;
import org.gbif.validator.ws.client.ValidationWsClient;

/** Callback which is called when the {@link PipelinesDwcaMessage} is received. */
@Slf4j
@AllArgsConstructor
public class DwcaToAvroCallback extends AbstractMessageCallback<PipelinesDwcaMessage>
    implements StepHandler<PipelinesDwcaMessage, PipelinesVerbatimMessage> {

  private final DwcaToAvroConfiguration config;
  private final MessagePublisher publisher;
  private final CuratorFramework curator;
  private final PipelinesHistoryClient historyClient;
  private final ValidationWsClient validationClient;

  @Override
  public void handleMessage(PipelinesDwcaMessage message) {

    boolean isValidator = isValidator(message.getPipelineSteps(), config.validatorOnly);
    StepType type = isValidator ? StepType.VALIDATOR_DWCA_TO_VERBATIM : StepType.DWCA_TO_VERBATIM;

    PipelinesCallback.<PipelinesDwcaMessage, PipelinesVerbatimMessage>builder()
        .historyClient(historyClient)
        .validationClient(validationClient)
        .config(config)
        .curator(curator)
        .stepType(type)
        .isValidator(isValidator)
        .publisher(publisher)
        .message(message)
        .handler(this)
        .build()
        .handleMessage();
  }

  /** Only correct messages can be handled, by now is only OCCURRENCE type messages */
  @Override
  public boolean isMessageCorrect(PipelinesDwcaMessage message) {
    boolean isPlatformCorrect = Platform.PIPELINES.equivalent(message.getPlatform());
    if (!isPlatformCorrect) {
      log.info("Skipping the task, because of the platform {} is incorrect", message.getPlatform());
    }
    boolean isMessageValid =
        message.getDatasetType() != null && message.getValidationReport().isValid();
    if (!isMessageValid) {
      log.info(
          "Skipping the task, because of the message is not valid, data type is {}, validation report is valid = {}",
          message.getDatasetType(),
          message.getValidationReport().isValid());
    }
    boolean isReportValid =
        message.getValidationReport().getOccurrenceReport() != null
            && message.getValidationReport().getOccurrenceReport().getCheckedRecords() > 0;
    if (!isReportValid) {
      log.info(
          "Skipping the task, because of the validation report is missed or there are no records");
    }
    return isPlatformCorrect && isMessageValid && isReportValid;
  }

  /** Main message processing logic, converts a DwCA archive to an avro file. */
  @Override
  public Runnable createRunnable(PipelinesDwcaMessage message) {
    return () -> {
      UUID datasetId = message.getDatasetUuid();
      String attempt = String.valueOf(message.getAttempt());

      // Calculates and checks existence of DwC Archive
      Path inputPath = buildDwcaInputPath(config.archiveRepository, datasetId);

      // Calculates export path of avro as extended record
      org.apache.hadoop.fs.Path outputPath =
          HdfsUtils.buildOutputPath(
              config.stepConfig.repositoryPath, datasetId.toString(), attempt, config.fileName);

      // Calculates metadata path, the yaml file with total number of converted records
      org.apache.hadoop.fs.Path metaPath =
          HdfsUtils.buildOutputPath(
              config.stepConfig.repositoryPath, datasetId.toString(), attempt, config.metaFileName);

      HdfsConfigs hdfsConfigs =
          HdfsConfigs.create(config.stepConfig.hdfsSiteConfig, config.stepConfig.coreSiteConfig);
      // Run main conversion process
      DwcaToAvroConverter.create()
          .codecFactory(CodecFactory.fromString(config.avroConfig.compressionType))
          .syncInterval(config.avroConfig.syncInterval)
          .hdfsConfigs(hdfsConfigs)
          .inputPath(inputPath)
          .outputPath(outputPath)
          .metaPath(metaPath)
          .skipDeletion(isValidator(message.getPipelineSteps(), config.validatorOnly))
          .convert();
    };
  }

  @SneakyThrows
  @Override
  public PipelinesVerbatimMessage createOutgoingMessage(PipelinesDwcaMessage message) {
    Objects.requireNonNull(message.getEndpointType(), "endpointType can't be NULL!");

    if (message.getPipelineSteps().isEmpty()) {
      message.setPipelineSteps(
          new HashSet<>(
              Arrays.asList(
                  StepType.DWCA_TO_VERBATIM.name(),
                  StepType.VERBATIM_TO_IDENTIFIER.name(),
                  StepType.VERBATIM_TO_INTERPRETED.name(),
                  StepType.INTERPRETED_TO_INDEX.name(),
                  StepType.HDFS_VIEW.name(),
                  StepType.FRAGMENTER.name())));
    }

    // Calculates and checks existence of DwC Archive
    Set<String> interpretedTypes = config.interpretTypes;
    try {
      Path inputPath = buildDwcaInputPath(config.archiveRepository, message.getDatasetUuid());
      interpretedTypes = DwcaUtils.getExtensionAsTerms(DwcaUtils.fromLocation(inputPath));
      interpretedTypes.addAll(getAllInterpretationAsString());
      interpretedTypes.remove(null);
    } catch (IllegalStateException | UnsupportedArchiveException ex) {
      log.warn(ex.getMessage());
    }

    // Common variables
    OccurrenceValidationReport report = message.getValidationReport().getOccurrenceReport();
    Long numberOfRecords = report == null ? null : (long) report.getCheckedRecords();
    GenericValidationReport genericReport = message.getValidationReport().getGenericReport();
    Long numberOfEventRecords =
        genericReport == null ? null : (long) genericReport.getCheckedRecords();
    ValidationResult validationResult =
        new ValidationResult(
            tripletsValid(report),
            occurrenceIdsValid(report),
            null,
            numberOfRecords,
            numberOfEventRecords);

    return new PipelinesVerbatimMessage(
        message.getDatasetUuid(),
        message.getAttempt(),
        interpretedTypes,
        message.getPipelineSteps(),
        null,
        message.getEndpointType(),
        null,
        validationResult,
        null,
<<<<<<< HEAD
        null,
        message.getDatasetType());
=======
        null);
>>>>>>> 5e8cef0d
  }

  /**
   * For XML datasets triplets are always valid. For DwC-A datasets triplets are valid if there are
   * more than 0 unique triplets in the dataset, and exactly 0 triplets referenced by more than one
   * record.
   */
  private boolean tripletsValid(OccurrenceValidationReport report) {
    if (report == null) {
      return true;
    }
    return report.getUniqueTriplets() > 0
        && report.getCheckedRecords() - report.getRecordsWithInvalidTriplets()
            == report.getUniqueTriplets();
  }

  /**
   * For XML datasets occurrenceIds are always accepted. For DwC-A datasets occurrenceIds are valid
   * if each record has a unique occurrenceId.
   */
  private boolean occurrenceIdsValid(OccurrenceValidationReport report) {
    if (report == null) {
      return true;
    }
    return report.getCheckedRecords() > 0
        && report.getUniqueOccurrenceIds() == report.getCheckedRecords();
  }
}<|MERGE_RESOLUTION|>--- conflicted
+++ resolved
@@ -2,11 +2,7 @@
 
 import static org.gbif.pipelines.common.PipelinesVariables.Pipeline.Interpretation.RecordType.getAllInterpretationAsString;
 import static org.gbif.pipelines.common.utils.PathUtil.buildDwcaInputPath;
-<<<<<<< HEAD
 import static org.gbif.pipelines.common.utils.ValidatorPredicate.isValidator;
-=======
-import static org.gbif.pipelines.common.utils.ValidatorPredicate.*;
->>>>>>> 5e8cef0d
 
 import java.nio.file.Path;
 import java.util.Arrays;
@@ -182,12 +178,8 @@
         null,
         validationResult,
         null,
-<<<<<<< HEAD
         null,
         message.getDatasetType());
-=======
-        null);
->>>>>>> 5e8cef0d
   }
 
   /**
