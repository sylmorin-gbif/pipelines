package org.gbif.pipelines.tasks.hdfs;

import static org.gbif.pipelines.common.PipelinesVariables.Pipeline.Interpretation.RecordType.OCCURRENCE;
import static org.junit.Assert.assertEquals;

import java.util.Collections;
import java.util.Set;
import java.util.UUID;
import org.gbif.api.model.pipelines.StepRunner;
import org.gbif.api.vocabulary.EndpointType;
import org.gbif.common.messaging.api.messages.PipelinesInterpretedMessage;
import org.gbif.common.messaging.api.messages.PipelinesVerbatimMessage.ValidationResult;
import org.gbif.pipelines.common.PipelinesVariables.Pipeline.Interpretation.RecordType;
import org.junit.Test;

public class ProcessRunnerBuilderTest {

  @Test(expected = NullPointerException.class)
  public void testEmptyRunner() {
    // Should
    ProcessRunnerBuilder.builder().build();
  }

  @Test(expected = NullPointerException.class)
  public void testEmptyParameters() {

    // Should
    ProcessRunnerBuilder.builder().build();
  }

  @Test
  public void testSparkRunnerCommand() {
    // When
    String expected =
        "spark2-submit --name=HDFS_VIEW_de7ffb5e-c07b-42dc-8a88-f67a4465fe3d_1 --conf spark.default.parallelism=1 --conf spark.executor.memoryOverhead=1 "
            + "--conf spark.dynamicAllocation.enabled=false --conf spark.yarn.am.waitTime=360s "
            + "--class org.gbif.Test --master yarn --deploy-mode cluster --executor-memory 1G --executor-cores 1 --num-executors 1 "
            + "--driver-memory 4G java.jar --datasetId=de7ffb5e-c07b-42dc-8a88-f67a4465fe3d --attempt=1 --runner=SparkRunner "
            + "--metaFileName=interpreted-to-hdfs.yml --inputPath=tmp --targetPath=target --hdfsSiteConfig=hdfs.xml "
            + "--coreSiteConfig=core.xml --numberOfShards=10 --properties=/path/ws.config --interpretationTypes=OCCURRENCE "
            + "--experiments=use_deprecated_read";

    HdfsViewConfiguration config = new HdfsViewConfiguration();
    config.distributedConfig.jarPath = "java.jar";
    config.distributedConfig.mainClass = "org.gbif.Test";
    config.sparkConfig.executorMemoryGbMax = 10;
    config.sparkConfig.executorMemoryGbMin = 1;
    config.sparkConfig.executorCores = 1;
    config.sparkConfig.executorNumbersMin = 1;
    config.sparkConfig.executorNumbersMax = 2;
    config.sparkConfig.memoryOverhead = 1;
    config.sparkConfig.driverMemory = "4G";
    config.distributedConfig.deployMode = "cluster";
    config.processRunner = StepRunner.DISTRIBUTED.name();
    config.pipelinesConfig = "/path/ws.config";
    config.repositoryTargetPath = "target";
    config.stepConfig.coreSiteConfig = "core.xml";
    config.stepConfig.hdfsSiteConfig = "hdfs.xml";
    config.stepConfig.repositoryPath = "tmp";

    UUID datasetId = UUID.fromString("de7ffb5e-c07b-42dc-8a88-f67a4465fe3d");
    int attempt = 1;
    Set<String> steps = Collections.singleton(RecordType.ALL.name());
    ValidationResult vr = new ValidationResult();

    PipelinesInterpretedMessage message =
        new PipelinesInterpretedMessage(
            datasetId,
            attempt,
            steps,
            null,
            null,
            null,
            false,
            null,
            null,
            null,
            EndpointType.DWC_ARCHIVE,
            vr,
<<<<<<< HEAD
            Collections.singleton(OCCURRENCE.name()),
            null);
=======
            Collections.singleton(OCCURRENCE.name()));
>>>>>>> 5e8cef0d

    // Expected
    ProcessBuilder builder =
        ProcessRunnerBuilder.builder()
            .config(config)
            .message(message)
            .sparkParallelism(1)
            .sparkExecutorMemory("1G")
            .sparkExecutorNumbers(1)
            .numberOfShards(10)
            .build()
            .get();

    String result = builder.command().get(2);

    // Should
    assertEquals(expected, result);
  }

  @Test
  public void testSparkRunnerCommandFull() {
    // When
    String expected =
        "sudo -u user spark2-submit --conf spark.metrics.conf=metrics.properties --conf \"spark.driver.extraClassPath=logstash-gelf.jar\" "
            + "--driver-java-options \"-Dlog4j.configuration=file:log4j.properties\" --queue pipelines --name=HDFS_VIEW_de7ffb5e-c07b-42dc-8a88-f67a4465fe3d_1 "
            + "--conf spark.default.parallelism=1 --conf spark.executor.memoryOverhead=1 --conf spark.dynamicAllocation.enabled=false --conf spark.yarn.am.waitTime=360s "
            + "--class org.gbif.Test --master yarn --deploy-mode cluster "
            + "--executor-memory 1G --executor-cores 1 --num-executors 1 --driver-memory 4G java.jar --datasetId=de7ffb5e-c07b-42dc-8a88-f67a4465fe3d "
            + "--attempt=1 --runner=SparkRunner --metaFileName=interpreted-to-hdfs.yml --inputPath=tmp --targetPath=target --hdfsSiteConfig=hdfs.xml "
            + "--coreSiteConfig=core.xml --numberOfShards=10 --properties=/path/ws.config --interpretationTypes=OCCURRENCE "
            + "--experiments=use_deprecated_read";

    HdfsViewConfiguration config = new HdfsViewConfiguration();
    config.distributedConfig.jarPath = "java.jar";
    config.distributedConfig.mainClass = "org.gbif.Test";
    config.sparkConfig.executorMemoryGbMax = 10;
    config.sparkConfig.executorMemoryGbMin = 1;
    config.sparkConfig.executorCores = 1;
    config.sparkConfig.executorNumbersMin = 1;
    config.sparkConfig.executorNumbersMax = 2;
    config.sparkConfig.memoryOverhead = 1;
    config.sparkConfig.driverMemory = "4G";
    config.distributedConfig.metricsPropertiesPath = "metrics.properties";
    config.distributedConfig.extraClassPath = "logstash-gelf.jar";
    config.distributedConfig.driverJavaOptions = "-Dlog4j.configuration=file:log4j.properties";
    config.distributedConfig.deployMode = "cluster";
    config.processRunner = StepRunner.DISTRIBUTED.name();
    config.pipelinesConfig = "/path/ws.config";
    config.repositoryTargetPath = "target";
    config.distributedConfig.yarnQueue = "pipelines";
    config.distributedConfig.otherUser = "user";
    config.stepConfig.coreSiteConfig = "core.xml";
    config.stepConfig.hdfsSiteConfig = "hdfs.xml";
    config.stepConfig.repositoryPath = "tmp";

    UUID datasetId = UUID.fromString("de7ffb5e-c07b-42dc-8a88-f67a4465fe3d");
    int attempt = 1;
    Set<String> steps = Collections.singleton(RecordType.ALL.name());
    ValidationResult vr = new ValidationResult();
    PipelinesInterpretedMessage message =
        new PipelinesInterpretedMessage(
            datasetId,
            attempt,
            steps,
            100L,
            null,
            null,
            false,
            null,
            null,
            null,
            EndpointType.DWC_ARCHIVE,
            vr,
<<<<<<< HEAD
            Collections.singleton(OCCURRENCE.name()),
            null);
=======
            Collections.singleton(OCCURRENCE.name()));
>>>>>>> 5e8cef0d

    // Expected
    ProcessBuilder builder =
        ProcessRunnerBuilder.builder()
            .config(config)
            .message(message)
            .sparkParallelism(1)
            .sparkExecutorMemory("1G")
            .sparkExecutorNumbers(1)
            .numberOfShards(10)
            .build()
            .get();

    String result = builder.command().get(2);

    // Should
    assertEquals(expected, result);
  }
}<|MERGE_RESOLUTION|>--- conflicted
+++ resolved
@@ -77,12 +77,8 @@
             null,
             EndpointType.DWC_ARCHIVE,
             vr,
-<<<<<<< HEAD
             Collections.singleton(OCCURRENCE.name()),
             null);
-=======
-            Collections.singleton(OCCURRENCE.name()));
->>>>>>> 5e8cef0d
 
     // Expected
     ProcessBuilder builder =
@@ -156,12 +152,8 @@
             null,
             EndpointType.DWC_ARCHIVE,
             vr,
-<<<<<<< HEAD
             Collections.singleton(OCCURRENCE.name()),
             null);
-=======
-            Collections.singleton(OCCURRENCE.name()));
->>>>>>> 5e8cef0d
 
     // Expected
     ProcessBuilder builder =
