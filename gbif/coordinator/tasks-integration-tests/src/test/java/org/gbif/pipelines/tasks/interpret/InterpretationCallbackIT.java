package org.gbif.pipelines.tasks.interpret;

import static org.gbif.api.model.pipelines.StepRunner.DISTRIBUTED;
import static org.gbif.api.model.pipelines.StepRunner.STANDALONE;
import static org.gbif.api.model.pipelines.StepType.VERBATIM_TO_INTERPRETED;
import static org.gbif.crawler.constants.PipelinesNodePaths.getPipelinesInfoPath;
import static org.junit.Assert.assertEquals;
import static org.junit.Assert.assertFalse;
import static org.junit.Assert.assertTrue;

import java.io.IOException;
import java.nio.file.Path;
import java.nio.file.Paths;
import java.util.Collections;
import java.util.UUID;
import java.util.concurrent.ExecutorService;
import java.util.concurrent.Executors;
import org.apache.curator.framework.CuratorFramework;
import org.apache.curator.framework.CuratorFrameworkFactory;
import org.apache.curator.retry.RetryOneTime;
import org.apache.curator.test.TestingServer;
import org.apache.http.impl.client.CloseableHttpClient;
import org.gbif.api.vocabulary.EndpointType;
import org.gbif.common.messaging.api.messages.PipelinesVerbatimMessage;
import org.gbif.common.messaging.api.messages.PipelinesVerbatimMessage.ValidationResult;
import org.gbif.crawler.constants.PipelinesNodePaths.Fn;
import org.gbif.pipelines.common.PipelinesVariables.Pipeline.Interpretation.RecordType;
import org.gbif.pipelines.common.utils.ZookeeperUtils;
import org.gbif.pipelines.tasks.CloseableHttpClientStub;
import org.gbif.pipelines.tasks.MessagePublisherStub;
import org.gbif.registry.ws.client.pipelines.PipelinesHistoryClient;
import org.gbif.validator.ws.client.ValidationWsClient;
import org.junit.After;
import org.junit.AfterClass;
import org.junit.BeforeClass;
import org.junit.Test;
import org.mockito.Mockito;

public class InterpretationCallbackIT {

  private static final String INTERPRETED_LABEL = VERBATIM_TO_INTERPRETED.getLabel();
  private static final String DATASET_UUID = "9bed66b3-4caa-42bb-9c93-71d7ba109dad";
  private static final long EXECUTION_ID = 1L;
  private static CuratorFramework curator;
  private static TestingServer server;
  private static MessagePublisherStub publisher;
  private static PipelinesHistoryClient historyClient;
  private static ValidationWsClient validationClient;

  @BeforeClass
  public static void setUp() throws Exception {

    server = new TestingServer();
    curator =
        CuratorFrameworkFactory.builder()
            .connectString(server.getConnectString())
            .namespace("crawler")
            .retryPolicy(new RetryOneTime(1))
            .build();
    curator.start();

    publisher = MessagePublisherStub.create();

    historyClient = Mockito.mock(PipelinesHistoryClient.class);
    validationClient = Mockito.mock(ValidationWsClient.class);
  }

  @AfterClass
  public static void tearDown() throws IOException {
    curator.close();
    server.stop();
    publisher.close();
  }

  @After
  public void after() {
    publisher.close();
  }

  @Test
  public void testInvalidMessageRunner() {

    // State
    InterpreterConfiguration config = new InterpreterConfiguration();
    config.stepConfig.repositoryPath = getClass().getResource("/dataset/interpreted/").getFile();
    config.processRunner = STANDALONE.name();
    config.pipelinesConfig = "pipelines.yaml";

    ExecutorService executorService = Executors.newSingleThreadExecutor();

    InterpretationCallback callback =
        new InterpretationCallback(
            config, publisher, curator, historyClient, validationClient, null, executorService);

    UUID uuid = UUID.fromString(DATASET_UUID);
    int attempt = 60;
    String crawlId = DATASET_UUID;
    ValidationResult validationResult = new ValidationResult(true, true, false, 0L, null);

    PipelinesVerbatimMessage message =
        new PipelinesVerbatimMessage(
            uuid,
            attempt,
            Collections.singleton(RecordType.ALL.name()),
            Collections.singleton(VERBATIM_TO_INTERPRETED.name()),
            DISTRIBUTED.name(),
            EndpointType.DWC_ARCHIVE,
            null,
            validationResult,
            null,
<<<<<<< HEAD
            EXECUTION_ID,
            null);
=======
            EXECUTION_ID);
>>>>>>> 5e8cef0d

    // When
    callback.handleMessage(message);

    // Should
    Path path =
        Paths.get(config.stepConfig.repositoryPath + DATASET_UUID + "/" + attempt + "/interpreted");
    assertFalse(path.toFile().exists());
    assertFalse(checkExists(curator, crawlId, INTERPRETED_LABEL));
    assertFalse(checkExists(curator, crawlId, Fn.SUCCESSFUL_MESSAGE.apply(INTERPRETED_LABEL)));
    assertFalse(checkExists(curator, crawlId, Fn.MQ_CLASS_NAME.apply(INTERPRETED_LABEL)));
    assertFalse(checkExists(curator, crawlId, Fn.MQ_MESSAGE.apply(INTERPRETED_LABEL)));
    assertEquals(0, publisher.getMessages().size());
  }

  @Test
  public void testInvalidChildSystemProcess() throws Exception {

    // State
    InterpreterConfiguration config = new InterpreterConfiguration();
    config.stepConfig.repositoryPath = getClass().getResource("/dataset/interpreted/").getFile();
    config.processRunner = DISTRIBUTED.name();
    config.pipelinesConfig = "pipelines.yaml";
    config.stepConfig.coreSiteConfig = "";
    config.stepConfig.hdfsSiteConfig = "";

    config.sparkConfig.recordsPerThread = 100000;
    config.sparkConfig.parallelismMin = 10;
    config.sparkConfig.parallelismMax = 100;
    config.sparkConfig.memoryOverhead = 1280;
    config.sparkConfig.executorMemoryGbMin = 4;
    config.sparkConfig.executorMemoryGbMax = 12;
    config.sparkConfig.executorCores = 5;
    config.sparkConfig.executorNumbersMin = 6;
    config.sparkConfig.executorNumbersMax = 10;
    config.sparkConfig.driverMemory = "1G";

    config.distributedConfig.deployMode = "cluster";
    config.distributedConfig.mainClass =
        "org.gbif.pipelines.ingest.pipelines.VerbatimToInterpretedPipeline";
    config.distributedConfig.jarPath = "a://b/a/c/ingest-gbif.jar";

    ExecutorService executorService = Executors.newSingleThreadExecutor();
    CloseableHttpClient closeableHttpClient = new CloseableHttpClientStub(200, "[]");

    InterpretationCallback callback =
        new InterpretationCallback(
            config,
            publisher,
            curator,
            historyClient,
            validationClient,
            closeableHttpClient,
            executorService);

    UUID uuid = UUID.fromString(DATASET_UUID);
    int attempt = 60;
    String crawlId = DATASET_UUID;
    ValidationResult validationResult = new ValidationResult(true, true, false, 0L, null);

    PipelinesVerbatimMessage message =
        new PipelinesVerbatimMessage(
            uuid,
            attempt,
            Collections.singleton(RecordType.ALL.name()),
            Collections.singleton(VERBATIM_TO_INTERPRETED.name()),
            DISTRIBUTED.name(),
            EndpointType.DWC_ARCHIVE,
            null,
            validationResult,
            null,
<<<<<<< HEAD
            EXECUTION_ID,
            null);
=======
            EXECUTION_ID);
>>>>>>> 5e8cef0d

    // When
    callback.handleMessage(message);

    // Should
    assertTrue(checkExists(curator, crawlId, INTERPRETED_LABEL));
    assertTrue(checkExists(curator, crawlId, Fn.ERROR_MESSAGE.apply(INTERPRETED_LABEL)));
    assertTrue(checkExists(curator, crawlId, Fn.MQ_CLASS_NAME.apply(INTERPRETED_LABEL)));
    assertTrue(checkExists(curator, crawlId, Fn.MQ_MESSAGE.apply(INTERPRETED_LABEL)));
    assertEquals(0, publisher.getMessages().size());

    // Clean
    curator
        .delete()
        .deletingChildrenIfNeeded()
        .forPath(getPipelinesInfoPath(crawlId, INTERPRETED_LABEL));
  }

  private boolean checkExists(CuratorFramework curator, String id, String path) {
    return ZookeeperUtils.checkExists(curator, getPipelinesInfoPath(id, path));
  }
}<|MERGE_RESOLUTION|>--- conflicted
+++ resolved
@@ -108,12 +108,8 @@
             null,
             validationResult,
             null,
-<<<<<<< HEAD
             EXECUTION_ID,
             null);
-=======
-            EXECUTION_ID);
->>>>>>> 5e8cef0d
 
     // When
     callback.handleMessage(message);
@@ -185,12 +181,8 @@
             null,
             validationResult,
             null,
-<<<<<<< HEAD
             EXECUTION_ID,
             null);
-=======
-            EXECUTION_ID);
->>>>>>> 5e8cef0d
 
     // When
     callback.handleMessage(message);
