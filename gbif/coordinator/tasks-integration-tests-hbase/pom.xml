<project xmlns="http://maven.apache.org/POM/4.0.0" xmlns:xsi="http://www.w3.org/2001/XMLSchema-instance" xsi:schemaLocation="http://maven.apache.org/POM/4.0.0 http://maven.apache.org/maven-v4_0_0.xsd">
  <modelVersion>4.0.0</modelVersion>

  <parent>
    <groupId>org.gbif.pipelines</groupId>
    <artifactId>coordinator</artifactId>
<<<<<<< HEAD
    <version>2.11.13-SNAPSHOT</version>
=======
    <version>2.11.12.2-SNAPSHOT</version>
>>>>>>> cb5d43a5
    <relativePath>../pom.xml</relativePath>
  </parent>

  <artifactId>tasks-integration-tests-hbase</artifactId>
  <packaging>jar</packaging>

  <name>Pipelines :: GBIF :: CLI :: Tasks Coordinator IT HBase</name>

  <build>
    <plugins>
      <plugin>
        <groupId>org.apache.maven.plugins</groupId>
        <artifactId>maven-failsafe-plugin</artifactId>
        <configuration>
          <forkCount>2</forkCount>
          <reuseForks>true</reuseForks>
        </configuration>
      </plugin>
    </plugins>
  </build>

  <properties>
    <curator.version>4.0.1</curator.version>
    <curator-test.version>2.12.0</curator-test.version>
    <fest.version>2.0M10</fest.version>
    <mockito.version>2.8.9</mockito.version>
  </properties>

  <dependencies>

    <!-- Tools -->
    <dependency>
      <groupId>org.projectlombok</groupId>
      <artifactId>lombok</artifactId>
    </dependency>

    <!-- Test -->
    <dependency>
      <groupId>junit</groupId>
      <artifactId>junit</artifactId>
    </dependency>
    <dependency>
      <groupId>org.apache.curator</groupId>
      <artifactId>curator-test</artifactId>
      <scope>test</scope>
      <version>${curator-test.version}</version>
    </dependency>
    <dependency>
      <groupId>org.apache.curator</groupId>
      <artifactId>curator-framework</artifactId>
      <version>${curator.version}</version>
    </dependency>
    <dependency>
      <groupId>org.mockito</groupId>
      <artifactId>mockito-core</artifactId>
      <scope>test</scope>
      <version>${mockito.version}</version>
    </dependency>
    <dependency>
      <groupId>org.easytesting</groupId>
      <artifactId>fest-assert-core</artifactId>
      <scope>test</scope>
      <version>${fest.version}</version>
    </dependency>
    <dependency>
      <groupId>org.gbif.pipelines</groupId>
      <artifactId>tasks-coordinator-cli</artifactId>
      <scope>test</scope>
    </dependency>
    <dependency>
      <groupId>org.gbif.pipelines</groupId>
      <artifactId>ingest-gbif-fragmenter</artifactId>
      <classifier>tests</classifier>
      <type>test-jar</type>
      <version>${project.version}</version>
      <scope>test</scope>
    </dependency>
    <dependency>
      <groupId>org.apache.hbase</groupId>
      <artifactId>hbase-testing-util</artifactId>
    </dependency>
    <dependency>
      <groupId>org.apache.hadoop</groupId>
      <artifactId>hadoop-minicluster</artifactId>
    </dependency>
    <dependency>
      <groupId>com.google.guava</groupId>
      <artifactId>guava</artifactId>
      <version>${guava.hbase.version}</version>
      <scope>test</scope>
    </dependency>

  </dependencies>

</project><|MERGE_RESOLUTION|>--- conflicted
+++ resolved
@@ -4,11 +4,7 @@
   <parent>
     <groupId>org.gbif.pipelines</groupId>
     <artifactId>coordinator</artifactId>
-<<<<<<< HEAD
-    <version>2.11.13-SNAPSHOT</version>
-=======
     <version>2.11.12.2-SNAPSHOT</version>
->>>>>>> cb5d43a5
     <relativePath>../pom.xml</relativePath>
   </parent>
 
