--- conflicted
+++ resolved
@@ -14,15 +14,10 @@
 
 import org.apache.beam.sdk.Pipeline;
 import org.apache.beam.sdk.PipelineResult;
+import org.apache.beam.sdk.coders.AvroCoder;
 import org.apache.beam.sdk.io.AvroIO;
 import org.apache.beam.sdk.io.FileSystems;
-<<<<<<< HEAD
 import org.apache.beam.sdk.transforms.MapElements;
-=======
-import org.apache.beam.sdk.transforms.DoFn;
-import org.apache.beam.sdk.transforms.MapElements;
-import org.apache.beam.sdk.transforms.ParDo;
->>>>>>> 20dbba36
 import org.apache.beam.sdk.values.PCollection;
 import org.slf4j.Logger;
 import org.slf4j.LoggerFactory;
@@ -61,20 +56,12 @@
     PCollection<ExtendedRecord> rawRecords =
       pipeline.apply("Read from Darwin Core Archive", DwCAIO.Read.withPaths(options.getInputFile(), tmpDirDwca));
 
-<<<<<<< HEAD
-    // Convert the ExtendedRecord into an UntypedOccurrence record
-    PCollection<UntypedOccurrence> verbatimRecords = rawRecords.apply(
-      "Convert the objects into untyped DwC style records",
-      MapElements.into(CustomTypeDescriptors.untypedOccurrencies())
-        .via(FunctionFactory.untypedOccurrenceBuilder()::apply));
-=======
         // TODO: Explore the generics as to whßy the coder registry does not find it and we need to set the coder explicitly
     PCollection<UntypedOccurrence> verbatimRecords =
       rawRecords.apply("Convert the objects into untyped DwC style records",
                        MapElements.into(CustomTypeDescriptors.untypedOccurrencies())
                                   .via(FunctionFactory.untypedOccurrenceBuilder()::apply))
         .setCoder(AvroCoder.of(UntypedOccurrence.class));
->>>>>>> 20dbba36
 
     verbatimRecords.apply("Write Avro files",
                           AvroIO.write(UntypedOccurrence.class)
