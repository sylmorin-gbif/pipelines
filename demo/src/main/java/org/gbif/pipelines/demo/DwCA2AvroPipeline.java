package org.gbif.pipelines.demo;

import org.gbif.pipelines.common.beam.BeamFunctions;
import org.gbif.pipelines.common.beam.Coders;
import org.gbif.pipelines.common.beam.DwCAIO;
import org.gbif.pipelines.core.functions.FunctionFactory;
import org.gbif.pipelines.io.avro.ExtendedRecord;
import org.gbif.pipelines.io.avro.UntypedOccurrence;

import org.apache.beam.sdk.Pipeline;
import org.apache.beam.sdk.PipelineResult;
import org.apache.beam.sdk.io.AvroIO;
import org.apache.beam.sdk.options.PipelineOptions;
import org.apache.beam.sdk.options.PipelineOptionsFactory;
import org.apache.beam.sdk.transforms.MapElements;
import org.apache.beam.sdk.transforms.DoFn;
import org.apache.beam.sdk.transforms.MapElements;
import org.apache.beam.sdk.transforms.ParDo;
import org.apache.beam.sdk.values.PCollection;
<<<<<<< HEAD
=======

import org.gbif.pipelines.common.beam.Coders;
import org.gbif.pipelines.common.beam.DwCAIO;
import org.gbif.pipelines.core.functions.FunctionFactory;
import org.gbif.pipelines.core.functions.descriptor.CustomTypeDescriptors;
import org.gbif.pipelines.io.avro.ExtendedRecord;
import org.gbif.pipelines.io.avro.UntypedOccurrence;
>>>>>>> 6f2e64b7
import org.slf4j.Logger;
import org.slf4j.LoggerFactory;

/**
 * A simple demonstration showing a pipeline running locally which will read UntypedOccurrence from a DwC-A file and
 * save the result as an Avro file.
 */
public class DwCA2AvroPipeline {

  private static final Logger LOG = LoggerFactory.getLogger(DwCA2AvroPipeline.class);

  public static void main(String[] args) {
    PipelineOptions options = PipelineOptionsFactory.create();
    //options.setRunner(DirectRunner.class); // forced for this demo
    Pipeline p = Pipeline.create(options);

    // register Avro coders for serializing our messages
    Coders.registerAvroCoders(p, ExtendedRecord.class, UntypedOccurrence.class);

    // Read the DwC-A using our custom reader
    PCollection<ExtendedRecord> rawRecords =
      p.apply("Read from Darwin Core Archive", DwCAIO.Read.withPaths("demo/dwca.zip", "demo/target/tmp"));

    // Convert the ExtendedRecord into an UntypedOccurrence record
<<<<<<< HEAD
    DoFn<ExtendedRecord, UntypedOccurrence> fn = BeamFunctions.beamify(FunctionFactory.untypedOccurrenceBuilder());

    // TODO: Explore the generics as to why the coder registry does not find it and we need to set the coder explicitly
    PCollection<UntypedOccurrence> verbatimRecords =
      rawRecords.apply("Convert the objects into untyped DwC style records", ParDo.of(fn))
        .setCoder(AvroCoder.of(UntypedOccurrence.class));

    // Write the result as an Avro file
    verbatimRecords.apply("Save the records as Avro", AvroIO.write(UntypedOccurrence.class).to("demo/output/data"));
=======
    PCollection<UntypedOccurrence> verbatimRecords = rawRecords.apply(
      "Convert the objects into untyped DwC style records"
      , MapElements.into(CustomTypeDescriptors.untypedOccurrencies()).via(FunctionFactory.untypedOccurrenceBuilder()::apply));

    // Write the result as an Avro file
    rawRecords.apply(
      "Save the records as Avro", AvroIO.write(ExtendedRecord.class).to("demo/output/data"));
>>>>>>> 6f2e64b7

    LOG.info("Starting the pipeline");
    PipelineResult result = p.run();
    result.waitUntilFinish();
    LOG.info("Pipeline finished with state: {} ", result.getState());
  }
}<|MERGE_RESOLUTION|>--- conflicted
+++ resolved
@@ -1,11 +1,4 @@
 package org.gbif.pipelines.demo;
-
-import org.gbif.pipelines.common.beam.BeamFunctions;
-import org.gbif.pipelines.common.beam.Coders;
-import org.gbif.pipelines.common.beam.DwCAIO;
-import org.gbif.pipelines.core.functions.FunctionFactory;
-import org.gbif.pipelines.io.avro.ExtendedRecord;
-import org.gbif.pipelines.io.avro.UntypedOccurrence;
 
 import org.apache.beam.sdk.Pipeline;
 import org.apache.beam.sdk.PipelineResult;
@@ -13,20 +6,13 @@
 import org.apache.beam.sdk.options.PipelineOptions;
 import org.apache.beam.sdk.options.PipelineOptionsFactory;
 import org.apache.beam.sdk.transforms.MapElements;
-import org.apache.beam.sdk.transforms.DoFn;
-import org.apache.beam.sdk.transforms.MapElements;
-import org.apache.beam.sdk.transforms.ParDo;
 import org.apache.beam.sdk.values.PCollection;
-<<<<<<< HEAD
-=======
-
 import org.gbif.pipelines.common.beam.Coders;
 import org.gbif.pipelines.common.beam.DwCAIO;
 import org.gbif.pipelines.core.functions.FunctionFactory;
 import org.gbif.pipelines.core.functions.descriptor.CustomTypeDescriptors;
 import org.gbif.pipelines.io.avro.ExtendedRecord;
 import org.gbif.pipelines.io.avro.UntypedOccurrence;
->>>>>>> 6f2e64b7
 import org.slf4j.Logger;
 import org.slf4j.LoggerFactory;
 
@@ -36,44 +22,33 @@
  */
 public class DwCA2AvroPipeline {
 
-  private static final Logger LOG = LoggerFactory.getLogger(DwCA2AvroPipeline.class);
+    private static final Logger LOG = LoggerFactory.getLogger(DwCA2AvroPipeline.class);
 
-  public static void main(String[] args) {
-    PipelineOptions options = PipelineOptionsFactory.create();
-    //options.setRunner(DirectRunner.class); // forced for this demo
-    Pipeline p = Pipeline.create(options);
+    public static void main(String[] args) {
+        PipelineOptions options = PipelineOptionsFactory.create();
+        //options.setRunner(DirectRunner.class); // forced for this demo
+        Pipeline p = Pipeline.create(options);
 
-    // register Avro coders for serializing our messages
-    Coders.registerAvroCoders(p, ExtendedRecord.class, UntypedOccurrence.class);
+        // register Avro coders for serializing our messages
+        Coders.registerAvroCoders(p, ExtendedRecord.class, UntypedOccurrence.class);
 
-    // Read the DwC-A using our custom reader
-    PCollection<ExtendedRecord> rawRecords =
-      p.apply("Read from Darwin Core Archive", DwCAIO.Read.withPaths("demo/dwca.zip", "demo/target/tmp"));
+        // Read the DwC-A using our custom reader
+        PCollection<ExtendedRecord> rawRecords =
+                p.apply("Read from Darwin Core Archive", DwCAIO.Read.withPaths("demo/dwca.zip", "demo/target/tmp"));
 
-    // Convert the ExtendedRecord into an UntypedOccurrence record
-<<<<<<< HEAD
-    DoFn<ExtendedRecord, UntypedOccurrence> fn = BeamFunctions.beamify(FunctionFactory.untypedOccurrenceBuilder());
+        // Convert the ExtendedRecord into an UntypedOccurrence record
 
-    // TODO: Explore the generics as to why the coder registry does not find it and we need to set the coder explicitly
-    PCollection<UntypedOccurrence> verbatimRecords =
-      rawRecords.apply("Convert the objects into untyped DwC style records", ParDo.of(fn))
-        .setCoder(AvroCoder.of(UntypedOccurrence.class));
+        PCollection<UntypedOccurrence> verbatimRecords = rawRecords.apply(
+                "Convert the objects into untyped DwC style records"
+                , MapElements.into(CustomTypeDescriptors.untypedOccurrencies()).via(FunctionFactory.untypedOccurrenceBuilder()::apply));
 
-    // Write the result as an Avro file
-    verbatimRecords.apply("Save the records as Avro", AvroIO.write(UntypedOccurrence.class).to("demo/output/data"));
-=======
-    PCollection<UntypedOccurrence> verbatimRecords = rawRecords.apply(
-      "Convert the objects into untyped DwC style records"
-      , MapElements.into(CustomTypeDescriptors.untypedOccurrencies()).via(FunctionFactory.untypedOccurrenceBuilder()::apply));
+        // Write the result as an Avro file
+        rawRecords.apply(
+                "Save the records as Avro", AvroIO.write(ExtendedRecord.class).to("demo/output/data"));
 
-    // Write the result as an Avro file
-    rawRecords.apply(
-      "Save the records as Avro", AvroIO.write(ExtendedRecord.class).to("demo/output/data"));
->>>>>>> 6f2e64b7
-
-    LOG.info("Starting the pipeline");
-    PipelineResult result = p.run();
-    result.waitUntilFinish();
-    LOG.info("Pipeline finished with state: {} ", result.getState());
-  }
+        LOG.info("Starting the pipeline");
+        PipelineResult result = p.run();
+        result.waitUntilFinish();
+        LOG.info("Pipeline finished with state: {} ", result.getState());
+    }
 }