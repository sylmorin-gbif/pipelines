package au.org.ala.pipelines.beam;

import static org.junit.Assert.assertEquals;
import static org.junit.Assert.assertNotNull;

import au.org.ala.pipelines.options.ALASolrPipelineOptions;
import au.org.ala.sampling.LayerCrawler;
import au.org.ala.util.SolrUtils;
import au.org.ala.util.TestUtils;
import java.io.File;
import java.util.UUID;
import org.apache.commons.io.FileUtils;
import org.gbif.pipelines.ingest.options.DwcaPipelineOptions;
import org.gbif.pipelines.ingest.options.InterpretationPipelineOptions;
import org.gbif.pipelines.ingest.options.PipelinesOptionsFactory;
import org.gbif.pipelines.ingest.pipelines.DwcaToVerbatimPipeline;
import org.junit.Test;

/**
 * Complete pipeline tests that start with DwCAs and finish with the SOLR index. Includes all
 * current steps in processing.
 */
public class CompleteIngestPipelineTestIT {

  /**
   * Tests for SOLR index creation.
   *
   * @throws Exception
   */
  @Test
  public void testIngestPipeline() throws Exception {

    // clear up previous test runs
    FileUtils.deleteQuietly(new File("/tmp/la-pipelines-test/complete-pipeline"));

    // clear SOLR index
    SolrUtils.setupIndex();

    String absolutePath = new File("src/test/resources").getAbsolutePath();

    // Step 1: load a dataset and verify all records have a UUID associated
    loadTestDataset("dr893", absolutePath + "/complete-pipeline/dr893");

    // reload
    SolrUtils.reloadSolrIndex();

    // validate SOLR index
    assertEquals(Long.valueOf(5), SolrUtils.getRecordCount("*:*"));

    // 1. includes UUIDs
    String documentId = (String) SolrUtils.getRecords("*:*").get(0).get("id");
    assertNotNull(documentId);
    UUID uuid = null;
    try {
      uuid = UUID.fromString(documentId);
      // do something
    } catch (IllegalArgumentException exception) {
      // handle the case where string is not valid UUID
    }

    assertNotNull(uuid);

    // 2. includes samples
    assertEquals(Long.valueOf(5), SolrUtils.getRecordCount("cl620:*"));
    assertEquals(Long.valueOf(5), SolrUtils.getRecordCount("cl927:*"));
  }

  public void loadTestDataset(String datasetID, String inputPath) throws Exception {

    DwcaPipelineOptions dwcaOptions =
        PipelinesOptionsFactory.create(
            DwcaPipelineOptions.class,
            new String[] {
              "--datasetId=" + datasetID,
              "--attempt=1",
              "--runner=DirectRunner",
              "--metaFileName=dwca-metrics.yml",
              "--targetPath=/tmp/la-pipelines-test/complete-pipeline",
              "--inputPath=" + inputPath
            });
    DwcaToVerbatimPipeline.run(dwcaOptions);

    InterpretationPipelineOptions interpretationOptions =
        PipelinesOptionsFactory.create(
            InterpretationPipelineOptions.class,
            new String[] {
              "--datasetId=" + datasetID,
              "--attempt=1",
              "--runner=DirectRunner",
              "--interpretationTypes=ALL",
              "--metaFileName=interpretation-metrics.yml",
              "--targetPath=/tmp/la-pipelines-test/complete-pipeline",
              "--inputPath=/tmp/la-pipelines-test/complete-pipeline/dr893/1/verbatim.avro",
<<<<<<< HEAD
              "--properties=target/test-classes/pipelines.yaml",
=======
              "--properties=" + TestUtils.getPipelinesConfigFile(),
>>>>>>> 9ba874d8
              "--useExtendedRecordId=true"
            });
    ALAVerbatimToInterpretedPipeline.run(interpretationOptions);

    InterpretationPipelineOptions uuidOptions =
        PipelinesOptionsFactory.create(
            InterpretationPipelineOptions.class,
            new String[] {
              "--datasetId=" + datasetID,
              "--attempt=1",
              "--runner=DirectRunner",
              "--metaFileName=uuid-metrics.yml",
              "--targetPath=/tmp/la-pipelines-test/complete-pipeline",
              "--inputPath=/tmp/la-pipelines-test/complete-pipeline/dr893/1/verbatim.avro",
<<<<<<< HEAD
              "--properties=target/test-classes/pipelines.yaml",
=======
              "--properties=" + TestUtils.getPipelinesConfigFile(),
>>>>>>> 9ba874d8
              "--useExtendedRecordId=true"
            });
    ALAUUIDMintingPipeline.run(uuidOptions);

    // export lat lngs
    InterpretationPipelineOptions latLngOptions =
        PipelinesOptionsFactory.create(
            InterpretationPipelineOptions.class,
            new String[] {
              "--datasetId=" + datasetID,
              "--attempt=1",
              "--runner=DirectRunner",
              "--targetPath=/tmp/la-pipelines-test/complete-pipeline",
              "--inputPath=/tmp/la-pipelines-test/complete-pipeline",
<<<<<<< HEAD
              "--properties=target/test-classes/pipelines.yaml"
=======
              "--properties=" + TestUtils.getPipelinesConfigFile()
>>>>>>> 9ba874d8
            });
    ALAInterpretedToLatLongCSVPipeline.run(latLngOptions);

    // sample
    LayerCrawler.run(latLngOptions);

    // sample -> avro
    ALASamplingToAvroPipeline.run(latLngOptions);

    // solr
    ALASolrPipelineOptions solrOptions =
        PipelinesOptionsFactory.create(
            ALASolrPipelineOptions.class,
            new String[] {
              "--datasetId=" + datasetID,
              "--attempt=1",
              "--runner=DirectRunner",
              "--metaFileName=uuid-metrics.yml",
              "--targetPath=/tmp/la-pipelines-test/complete-pipeline",
              "--inputPath=/tmp/la-pipelines-test/complete-pipeline/dr893/1/verbatim.avro",
<<<<<<< HEAD
              "--properties=target/test-classes/pipelines.yaml",
              "--zkHost=localhost:9983",
=======
              "--properties=" + TestUtils.getPipelinesConfigFile(),
              "--zkHost=" + SolrUtils.getZkHost(),
>>>>>>> 9ba874d8
              "--solrCollection=" + SolrUtils.BIOCACHE_TEST_SOLR_COLLECTION,
              "--includeSampling=true"
            });

    ALAInterpretedToSolrIndexPipeline.run(solrOptions);
  }
}<|MERGE_RESOLUTION|>--- conflicted
+++ resolved
@@ -91,11 +91,7 @@
               "--metaFileName=interpretation-metrics.yml",
               "--targetPath=/tmp/la-pipelines-test/complete-pipeline",
               "--inputPath=/tmp/la-pipelines-test/complete-pipeline/dr893/1/verbatim.avro",
-<<<<<<< HEAD
-              "--properties=target/test-classes/pipelines.yaml",
-=======
               "--properties=" + TestUtils.getPipelinesConfigFile(),
->>>>>>> 9ba874d8
               "--useExtendedRecordId=true"
             });
     ALAVerbatimToInterpretedPipeline.run(interpretationOptions);
@@ -110,11 +106,7 @@
               "--metaFileName=uuid-metrics.yml",
               "--targetPath=/tmp/la-pipelines-test/complete-pipeline",
               "--inputPath=/tmp/la-pipelines-test/complete-pipeline/dr893/1/verbatim.avro",
-<<<<<<< HEAD
-              "--properties=target/test-classes/pipelines.yaml",
-=======
               "--properties=" + TestUtils.getPipelinesConfigFile(),
->>>>>>> 9ba874d8
               "--useExtendedRecordId=true"
             });
     ALAUUIDMintingPipeline.run(uuidOptions);
@@ -129,11 +121,7 @@
               "--runner=DirectRunner",
               "--targetPath=/tmp/la-pipelines-test/complete-pipeline",
               "--inputPath=/tmp/la-pipelines-test/complete-pipeline",
-<<<<<<< HEAD
-              "--properties=target/test-classes/pipelines.yaml"
-=======
               "--properties=" + TestUtils.getPipelinesConfigFile()
->>>>>>> 9ba874d8
             });
     ALAInterpretedToLatLongCSVPipeline.run(latLngOptions);
 
@@ -154,13 +142,8 @@
               "--metaFileName=uuid-metrics.yml",
               "--targetPath=/tmp/la-pipelines-test/complete-pipeline",
               "--inputPath=/tmp/la-pipelines-test/complete-pipeline/dr893/1/verbatim.avro",
-<<<<<<< HEAD
-              "--properties=target/test-classes/pipelines.yaml",
-              "--zkHost=localhost:9983",
-=======
               "--properties=" + TestUtils.getPipelinesConfigFile(),
               "--zkHost=" + SolrUtils.getZkHost(),
->>>>>>> 9ba874d8
               "--solrCollection=" + SolrUtils.BIOCACHE_TEST_SOLR_COLLECTION,
               "--includeSampling=true"
             });
