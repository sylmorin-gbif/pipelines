package au.org.ala.pipelines.beam;

import static org.junit.Assert.*;

import au.org.ala.pipelines.options.ALASolrPipelineOptions;
import au.org.ala.pipelines.options.AllDatasetsPipelinesOptions;
import au.org.ala.pipelines.options.UUIDPipelineOptions;
import au.org.ala.sampling.LayerCrawler;
import au.org.ala.util.SolrUtils;
import au.org.ala.util.TestUtils;
import au.org.ala.utils.CombinedYamlConfiguration;
import au.org.ala.utils.ValidationUtils;
import java.io.File;
import java.util.UUID;
import okhttp3.mockwebserver.MockWebServer;
import org.apache.commons.io.FileUtils;
import org.apache.solr.common.SolrDocument;
import org.gbif.pipelines.common.beam.options.DwcaPipelineOptions;
import org.gbif.pipelines.common.beam.options.InterpretationPipelineOptions;
import org.gbif.pipelines.common.beam.options.PipelinesOptionsFactory;
import org.junit.After;
import org.junit.Before;
import org.junit.Test;

/**
 * Complete pipeline tests that start with DwCAs and finish with the SOLR index. Includes all
 * current steps in processing.
 */
public class CompleteIngestPipelineTestIT {

  MockWebServer server;

  @Before
  public void setup() throws Exception {
    server = TestUtils.createMockCollectory();
    server.start(TestUtils.getCollectoryPort());
  }

  @After
  public void teardown() throws Exception {
    server.shutdown();
  }

  /** Tests for SOLR index creation. */
  @Test
  public void testIngestPipeline() throws Exception {

    // clear up previous test runs
    FileUtils.deleteQuietly(new File("/tmp/la-pipelines-test/complete-pipeline"));

    // clear SOLR index
    SolrUtils.setupIndex();

    String absolutePath = new File("src/test/resources").getAbsolutePath();

    // Step 1: load a dataset and verify all records have a UUID associated
    loadTestDataset("dr893", absolutePath + "/complete-pipeline/dr893");

    // reload
    SolrUtils.reloadSolrIndex();

    // validate SOLR index
    assertEquals(Long.valueOf(6), SolrUtils.getRecordCount("*:*"));

    // 1. includes UUIDs
    String documentId = (String) SolrUtils.getRecords("*:*").get(0).get("id");
    assertNotNull(documentId);
    UUID uuid = null;
    try {
      uuid = UUID.fromString(documentId);
      // do something
    } catch (IllegalArgumentException exception) {
      // handle the case where string is not valid UUID
    }

    assertNotNull(uuid);

    // 2. includes samples
    assertEquals(Long.valueOf(6), SolrUtils.getRecordCount("cl620:*"));
    assertEquals(Long.valueOf(6), SolrUtils.getRecordCount("cl927:*"));

    // 3. has a sensitive record
    assertEquals(Long.valueOf(1), SolrUtils.getRecordCount("sensitive:true"));
    SolrDocument sensitive = SolrUtils.getRecords("sensitive:true").get(0);
    assertEquals(-35.3, (double) sensitive.get("decimalLatitude"), 0.00001);
    assertEquals("-35.260319", sensitive.get("original_decimalLatitude"));
  }

  public void loadTestDataset(String datasetID, String inputPath) throws Exception {

    DwcaPipelineOptions dwcaOptions =
        PipelinesOptionsFactory.create(
            DwcaPipelineOptions.class,
            new String[] {
              "--datasetId=" + datasetID,
              "--attempt=1",
              "--runner=DirectRunner",
              "--metaFileName=" + ValidationUtils.VERBATIM_METRICS,
              "--targetPath=/tmp/la-pipelines-test/complete-pipeline",
              "--inputPath=" + inputPath
            });
    DwcaToVerbatimPipeline.run(dwcaOptions);

    // check validation - should be false as UUIDs not generated
    assertFalse(ValidationUtils.checkValidationFile(dwcaOptions).getValid());

    InterpretationPipelineOptions interpretationOptions =
        PipelinesOptionsFactory.create(
            InterpretationPipelineOptions.class,
            new String[] {
              "--datasetId=" + datasetID,
              "--attempt=1",
              "--runner=DirectRunner",
              "--interpretationTypes=ALL",
              "--metaFileName=" + ValidationUtils.INTERPRETATION_METRICS,
              "--targetPath=/tmp/la-pipelines-test/complete-pipeline",
              "--inputPath=/tmp/la-pipelines-test/complete-pipeline/dr893/1/verbatim.avro",
              "--properties=" + TestUtils.getPipelinesConfigFile(),
              "--useExtendedRecordId=true"
            });
    ALAVerbatimToInterpretedPipeline.run(interpretationOptions);

    // check validation - should be false as UUIDs not generated
    assertFalse(ValidationUtils.checkValidationFile(dwcaOptions).getValid());

    UUIDPipelineOptions uuidOptions =
        PipelinesOptionsFactory.create(
            UUIDPipelineOptions.class,
            new String[] {
              "--datasetId=" + datasetID,
              "--attempt=1",
              "--runner=DirectRunner",
              "--metaFileName=" + ValidationUtils.UUID_METRICS,
              "--targetPath=/tmp/la-pipelines-test/complete-pipeline",
              "--inputPath=/tmp/la-pipelines-test/complete-pipeline",
              "--properties=" + TestUtils.getPipelinesConfigFile(),
              "--useExtendedRecordId=true"
            });
    ALAUUIDMintingPipeline.run(uuidOptions);

    // check validation - should be true as UUIDs are validated and generated
    assertTrue(ValidationUtils.checkValidationFile(uuidOptions).getValid());

    InterpretationPipelineOptions sensitivityOptions =
        PipelinesOptionsFactory.create(
            InterpretationPipelineOptions.class,
            new String[] {
              "--datasetId=" + datasetID,
              "--attempt=1",
              "--runner=DirectRunner",
              "--metaFileName=" + ValidationUtils.SENSITIVE_METRICS,
              "--targetPath=/tmp/la-pipelines-test/complete-pipeline",
              "--inputPath=/tmp/la-pipelines-test/complete-pipeline",
              "--properties=" + TestUtils.getPipelinesConfigFile(),
              "--useExtendedRecordId=true"
            });
    ALAInterpretedToSensitivePipeline.run(sensitivityOptions);

    // solr
    ALASolrPipelineOptions solrOptions =
        PipelinesOptionsFactory.create(
            ALASolrPipelineOptions.class,
            new String[] {
              "--datasetId=" + datasetID,
              "--attempt=1",
              "--runner=DirectRunner",
              "--metaFileName=" + ValidationUtils.INDEXING_METRICS,
              "--targetPath=/tmp/la-pipelines-test/complete-pipeline",
              "--inputPath=/tmp/la-pipelines-test/complete-pipeline",
              "--allDatasetsInputPath=/tmp/la-pipelines-test/complete-pipeline/all-datasets",
              "--properties=" + TestUtils.getPipelinesConfigFile(),
              "--includeSampling=true",
              "--includeSensitiveData=true",
              "--includeImages=false"
            });

<<<<<<< HEAD
=======
    // check ready for index - should be true as includeSampling=true and sampling now generated
    assertTrue(ValidationUtils.checkReadyForIndexing(solrOptions).getValid());

    IndexRecordPipeline.run(solrOptions);

>>>>>>> 0b301f1f
    // export lat lngs
    AllDatasetsPipelinesOptions latLngOptions =
        PipelinesOptionsFactory.create(
            AllDatasetsPipelinesOptions.class,
            new String[] {
              "--datasetId=" + datasetID,
              "--attempt=1",
              "--runner=DirectRunner",
              "--targetPath=/tmp/la-pipelines-test/complete-pipeline",
              "--inputPath=/tmp/la-pipelines-test/complete-pipeline",
              "--allDatasetsInputPath=/tmp/la-pipelines-test/complete-pipeline/all-datasets",
              "--properties=" + TestUtils.getPipelinesConfigFile()
            });
    LatLongPipeline.run(latLngOptions);

    // sample
    LayerCrawler.init(
        (new CombinedYamlConfiguration(
            new String[] {
              "--datasetId=" + datasetID,
              "--attempt=1",
              "--runner=DirectRunner",
              "--targetPath=/tmp/la-pipelines-test/complete-pipeline",
              "--inputPath=/tmp/la-pipelines-test/complete-pipeline",
              "--allDatasetsInputPath=/tmp/la-pipelines-test/complete-pipeline/all-datasets",
              "--config=" + TestUtils.getPipelinesConfigFile()
            })));
    LayerCrawler.run(latLngOptions);

<<<<<<< HEAD
    // check ready for index - should be true as includeSampling=true and sampling now generated
    assertTrue(ValidationUtils.checkReadyForIndexing(solrOptions).getValid());

    IndexRecordPipeline.run(solrOptions);

=======
>>>>>>> 0b301f1f
    ALASolrPipelineOptions solrOptions2 =
        PipelinesOptionsFactory.create(
            ALASolrPipelineOptions.class,
            new String[] {
              "--datasetId=" + datasetID,
              "--attempt=1",
              "--runner=DirectRunner",
              "--metaFileName=" + ValidationUtils.INDEXING_METRICS,
              "--targetPath=/tmp/la-pipelines-test/complete-pipeline",
              "--inputPath=/tmp/la-pipelines-test/complete-pipeline",
              "--allDatasetsInputPath=/tmp/la-pipelines-test/complete-pipeline/all-datasets",
              "--properties=" + TestUtils.getPipelinesConfigFile(),
              "--zkHost=" + SolrUtils.getZkHost(),
              "--solrCollection=" + SolrUtils.BIOCACHE_TEST_SOLR_COLLECTION,
              "--includeSampling=true",
<<<<<<< HEAD
=======
              "--includeSensitiveData=true",
>>>>>>> 0b301f1f
              "--includeImages=false"
            });
    IndexRecordToSolrPipeline.run(solrOptions2);
  }
}<|MERGE_RESOLUTION|>--- conflicted
+++ resolved
@@ -174,14 +174,11 @@
               "--includeImages=false"
             });
 
-<<<<<<< HEAD
-=======
     // check ready for index - should be true as includeSampling=true and sampling now generated
     assertTrue(ValidationUtils.checkReadyForIndexing(solrOptions).getValid());
 
     IndexRecordPipeline.run(solrOptions);
 
->>>>>>> 0b301f1f
     // export lat lngs
     AllDatasetsPipelinesOptions latLngOptions =
         PipelinesOptionsFactory.create(
@@ -211,14 +208,6 @@
             })));
     LayerCrawler.run(latLngOptions);
 
-<<<<<<< HEAD
-    // check ready for index - should be true as includeSampling=true and sampling now generated
-    assertTrue(ValidationUtils.checkReadyForIndexing(solrOptions).getValid());
-
-    IndexRecordPipeline.run(solrOptions);
-
-=======
->>>>>>> 0b301f1f
     ALASolrPipelineOptions solrOptions2 =
         PipelinesOptionsFactory.create(
             ALASolrPipelineOptions.class,
@@ -234,10 +223,7 @@
               "--zkHost=" + SolrUtils.getZkHost(),
               "--solrCollection=" + SolrUtils.BIOCACHE_TEST_SOLR_COLLECTION,
               "--includeSampling=true",
-<<<<<<< HEAD
-=======
               "--includeSensitiveData=true",
->>>>>>> 0b301f1f
               "--includeImages=false"
             });
     IndexRecordToSolrPipeline.run(solrOptions2);
