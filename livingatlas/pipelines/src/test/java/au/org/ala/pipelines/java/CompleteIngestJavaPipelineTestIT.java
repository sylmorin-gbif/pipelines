package au.org.ala.pipelines.java;

import static org.junit.Assert.assertEquals;
import static org.junit.Assert.assertNotNull;

import au.org.ala.pipelines.beam.ALAInterpretedToLatLongCSVPipeline;
import au.org.ala.pipelines.beam.ALASamplingToAvroPipeline;
import au.org.ala.pipelines.beam.ALAUUIDMintingPipeline;
import au.org.ala.pipelines.options.ALASolrPipelineOptions;
import au.org.ala.sampling.LayerCrawler;
import au.org.ala.util.SolrUtils;
import au.org.ala.util.TestUtils;
import java.io.File;
import java.util.UUID;
import org.apache.commons.io.FileUtils;
import org.gbif.pipelines.ingest.options.DwcaPipelineOptions;
import org.gbif.pipelines.ingest.options.InterpretationPipelineOptions;
import org.gbif.pipelines.ingest.options.PipelinesOptionsFactory;
import org.gbif.pipelines.ingest.pipelines.DwcaToVerbatimPipeline;
import org.junit.Test;

/**
 * Complete pipeline tests that use the java variant of the pipeline where possible. Currently this
 * is for Interpretation and SOLR indexing only.
 *
 * <p>This needs to be ran with -Xmx128m
 */
public class CompleteIngestJavaPipelineTestIT {

  /**
   * Tests for SOLR index creation.
   *
   * @throws Exception
   */
  @Test
  public void testIngestPipeline() throws Exception {

    // clear up previous test runs
    FileUtils.deleteQuietly(new File("/tmp/la-pipelines-test/complete-pipeline"));

    // clear SOLR index
    SolrUtils.setupIndex();

    String absolutePath = new File("src/test/resources").getAbsolutePath();

    // Step 1: load a dataset and verify all records have a UUID associated
    loadTestDataset("dr893", absolutePath + "/complete-pipeline/dr893");

    // reload
    SolrUtils.reloadSolrIndex();

    // validate SOLR index
    assertEquals(Long.valueOf(5), SolrUtils.getRecordCount("*:*"));

    // 1. includes UUIDs
    String documentId = (String) SolrUtils.getRecords("*:*").get(0).get("id");
    assertNotNull(documentId);
    UUID uuid = null;
    try {
      uuid = UUID.fromString(documentId);
      // do something
    } catch (IllegalArgumentException exception) {
      // handle the case where string is not valid UUID
    }

    assertNotNull(uuid);

    // 2. includes samples
    assertEquals(Long.valueOf(5), SolrUtils.getRecordCount("cl620:*"));
    assertEquals(Long.valueOf(5), SolrUtils.getRecordCount("cl927:*"));
  }

  public void loadTestDataset(String datasetID, String inputPath) throws Exception {

    DwcaPipelineOptions dwcaOptions =
        PipelinesOptionsFactory.create(
            DwcaPipelineOptions.class,
            new String[] {
              "--datasetId=" + datasetID,
              "--appName=DWCA",
              "--attempt=1",
              "--runner=DirectRunner",
              "--metaFileName=dwca-metrics.yml",
              "--targetPath=/tmp/la-pipelines-test/complete-pipeline",
              "--inputPath=" + inputPath
            });
    DwcaToVerbatimPipeline.run(dwcaOptions);

    InterpretationPipelineOptions interpretationOptions =
        PipelinesOptionsFactory.create(
            InterpretationPipelineOptions.class,
            new String[] {
              "--datasetId=" + datasetID,
              "--attempt=1",
              "--runner=DirectRunner",
              "--interpretationTypes=ALL",
              "--metaFileName=interpretation-metrics.yml",
              "--targetPath=/tmp/la-pipelines-test/complete-pipeline",
              "--inputPath=/tmp/la-pipelines-test/complete-pipeline/dr893/1/verbatim.avro",
<<<<<<< HEAD
              "--properties=target/test-classes/pipelines.yaml",
=======
              "--properties=" + TestUtils.getPipelinesConfigFile(),
>>>>>>> 9ba874d8
              "--useExtendedRecordId=true"
            });
    au.org.ala.pipelines.java.ALAVerbatimToInterpretedPipeline.run(interpretationOptions);

    InterpretationPipelineOptions uuidOptions =
        PipelinesOptionsFactory.create(
            InterpretationPipelineOptions.class,
            new String[] {
              "--datasetId=" + datasetID,
              "--attempt=1",
              "--runner=DirectRunner",
              "--metaFileName=uuid-metrics.yml",
              "--targetPath=/tmp/la-pipelines-test/complete-pipeline",
              "--inputPath=/tmp/la-pipelines-test/complete-pipeline/dr893/1/verbatim.avro",
<<<<<<< HEAD
              "--properties=target/test-classes/pipelines.yaml",
=======
              "--properties=" + TestUtils.getPipelinesConfigFile(),
>>>>>>> 9ba874d8
              "--useExtendedRecordId=true"
            });
    ALAUUIDMintingPipeline.run(uuidOptions);

    // export lat lngs
    InterpretationPipelineOptions latLngOptions =
        PipelinesOptionsFactory.create(
            InterpretationPipelineOptions.class,
            new String[] {
              "--datasetId=" + datasetID,
              "--attempt=1",
              "--runner=DirectRunner",
              "--targetPath=/tmp/la-pipelines-test/complete-pipeline",
              "--inputPath=/tmp/la-pipelines-test/complete-pipeline",
<<<<<<< HEAD
              "--properties=target/test-classes/pipelines.yaml"
=======
              "--properties=" + TestUtils.getPipelinesConfigFile()
>>>>>>> 9ba874d8
            });
    ALAInterpretedToLatLongCSVPipeline.run(latLngOptions);

    // sample
    LayerCrawler.run(latLngOptions);

    // sample -> avro
    ALASamplingToAvroPipeline.run(latLngOptions);

    // solr
    ALASolrPipelineOptions solrOptions =
        PipelinesOptionsFactory.create(
            ALASolrPipelineOptions.class,
            new String[] {
              "--datasetId=" + datasetID,
              "--attempt=1",
              "--runner=DirectRunner",
              "--metaFileName=uuid-metrics.yml",
              "--targetPath=/tmp/la-pipelines-test/complete-pipeline",
              "--inputPath=/tmp/la-pipelines-test/complete-pipeline/dr893/1/verbatim.avro",
<<<<<<< HEAD
              "--properties=target/test-classes/pipelines.yaml",
              "--zkHost=localhost:9983",
=======
              "--properties=" + TestUtils.getPipelinesConfigFile(),
              "--zkHost=" + SolrUtils.getZkHost(),
>>>>>>> 9ba874d8
              "--solrCollection=" + SolrUtils.BIOCACHE_TEST_SOLR_COLLECTION,
              "--includeSampling=true"
            });

    au.org.ala.pipelines.java.ALAInterpretedToSolrIndexPipeline.run(solrOptions);
  }
}<|MERGE_RESOLUTION|>--- conflicted
+++ resolved
@@ -97,11 +97,7 @@
               "--metaFileName=interpretation-metrics.yml",
               "--targetPath=/tmp/la-pipelines-test/complete-pipeline",
               "--inputPath=/tmp/la-pipelines-test/complete-pipeline/dr893/1/verbatim.avro",
-<<<<<<< HEAD
-              "--properties=target/test-classes/pipelines.yaml",
-=======
               "--properties=" + TestUtils.getPipelinesConfigFile(),
->>>>>>> 9ba874d8
               "--useExtendedRecordId=true"
             });
     au.org.ala.pipelines.java.ALAVerbatimToInterpretedPipeline.run(interpretationOptions);
@@ -116,11 +112,7 @@
               "--metaFileName=uuid-metrics.yml",
               "--targetPath=/tmp/la-pipelines-test/complete-pipeline",
               "--inputPath=/tmp/la-pipelines-test/complete-pipeline/dr893/1/verbatim.avro",
-<<<<<<< HEAD
-              "--properties=target/test-classes/pipelines.yaml",
-=======
               "--properties=" + TestUtils.getPipelinesConfigFile(),
->>>>>>> 9ba874d8
               "--useExtendedRecordId=true"
             });
     ALAUUIDMintingPipeline.run(uuidOptions);
@@ -135,11 +127,7 @@
               "--runner=DirectRunner",
               "--targetPath=/tmp/la-pipelines-test/complete-pipeline",
               "--inputPath=/tmp/la-pipelines-test/complete-pipeline",
-<<<<<<< HEAD
-              "--properties=target/test-classes/pipelines.yaml"
-=======
               "--properties=" + TestUtils.getPipelinesConfigFile()
->>>>>>> 9ba874d8
             });
     ALAInterpretedToLatLongCSVPipeline.run(latLngOptions);
 
@@ -160,13 +148,8 @@
               "--metaFileName=uuid-metrics.yml",
               "--targetPath=/tmp/la-pipelines-test/complete-pipeline",
               "--inputPath=/tmp/la-pipelines-test/complete-pipeline/dr893/1/verbatim.avro",
-<<<<<<< HEAD
-              "--properties=target/test-classes/pipelines.yaml",
-              "--zkHost=localhost:9983",
-=======
               "--properties=" + TestUtils.getPipelinesConfigFile(),
               "--zkHost=" + SolrUtils.getZkHost(),
->>>>>>> 9ba874d8
               "--solrCollection=" + SolrUtils.BIOCACHE_TEST_SOLR_COLLECTION,
               "--includeSampling=true"
             });
