--- conflicted
+++ resolved
@@ -1,6 +1,5 @@
 package au.org.ala.sampling;
 
-import au.org.ala.pipelines.options.SamplingPipelineOptions;
 import au.org.ala.utils.ALAFsUtils;
 import au.org.ala.utils.CombinedYamlConfiguration;
 import com.fasterxml.jackson.annotation.JsonIgnoreProperties;
@@ -22,6 +21,7 @@
 import java.util.zip.ZipInputStream;
 import lombok.extern.slf4j.Slf4j;
 import org.apache.hadoop.fs.FileSystem;
+import org.gbif.pipelines.ingest.options.InterpretationPipelineOptions;
 import org.gbif.pipelines.ingest.options.PipelinesOptionsFactory;
 import org.gbif.pipelines.ingest.utils.FsUtils;
 import org.slf4j.MDC;
@@ -42,32 +42,15 @@
 @Slf4j
 public class LayerCrawler {
 
-<<<<<<< HEAD
-=======
   private static Integer batchSize;
   private static Integer batchStatusSleepTime;
   private static Integer downloadRetries;
->>>>>>> ef56de02
   public static final String UNKNOWN_STATUS = "unknown";
   public static final String FINISHED_STATUS = "finished";
   public static final String ERROR_STATUS = "error";
 
-  private final int batchSize;
-  private final int batchSleepTime;
-  private final int downloadRetries;
-
-<<<<<<< HEAD
-  private SamplingService service;
-
-  public static void main(String[] args) throws Exception {
-    String[] combinedArgs = new CombinedYamlConfiguration(args).toArgs("general", "sample");
-    SamplingPipelineOptions options =
-        PipelinesOptionsFactory.create(SamplingPipelineOptions.class, combinedArgs);
-    MDC.put("datasetId", options.getDatasetId());
-    MDC.put("attempt", options.getAttempt().toString());
-    MDC.put("step", "SAMPLING");
-    PipelinesOptionsFactory.registerHdfs(options);
-=======
+  SamplingService service;
+
   private static Retrofit retrofit;
 
   public static void main(String[] args) throws Exception {
@@ -90,13 +73,12 @@
             .addConverterFactory(JacksonConverterFactory.create())
             .validateEagerly(true)
             .build();
->>>>>>> ef56de02
     run(options);
     // FIXME: Issue logged here: https://github.com/AtlasOfLivingAustralia/la-pipelines/issues/105
     System.exit(0);
   }
 
-  public static void run(SamplingPipelineOptions options) throws Exception {
+  public static void run(InterpretationPipelineOptions options) throws Exception {
 
     String baseDir = options.getInputPath();
 
@@ -111,27 +93,18 @@
       Instant batchStart = Instant.now();
 
       // list file in directory
-      LayerCrawler lc =
-          new LayerCrawler(
-              options.getSamplingServiceUrl(),
-              options.getBatchSize(),
-              options.getBatchSleepTimeInMillis(),
-              options.getDownloadRetries());
+      LayerCrawler lc = new LayerCrawler();
 
       // delete existing sampling output
-      String samplingDir =
-          String.join("/", baseDir, dataSetID, options.getAttempt().toString(), "sampling");
+      String samplingDir = baseDir + "/" + dataSetID + "/" + options.getAttempt() + "/sampling";
       FsUtils.deleteIfExist(options.getHdfsSiteConfig(), options.getCoreSiteConfig(), samplingDir);
 
       // (re)create sampling output directories
       String sampleDownloadPath =
-          String.join(
-              "/", baseDir, dataSetID, options.getAttempt().toString(), "sampling/downloads");
+          baseDir + "/" + dataSetID + "/" + options.getAttempt() + "/sampling/downloads";
 
       // check the lat lng export directory has been created
-      String latLngExportPath =
-          String.join("/", baseDir, dataSetID, options.getAttempt().toString(), "latlng");
-
+      String latLngExportPath = baseDir + "/" + dataSetID + "/" + options.getAttempt() + "/latlng";
       if (!ALAFsUtils.exists(fs, latLngExportPath)) {
         log.error(
             "LatLng export unavailable. Has LatLng export pipeline been ran ? Not available at path {}",
@@ -180,19 +153,7 @@
     }
   }
 
-  public LayerCrawler(String baseURL, int batchSize, int batchSleepTime, int downloadRetries) {
-
-    this.batchSize = batchSize;
-    this.batchSleepTime = batchSleepTime;
-    this.downloadRetries = downloadRetries;
-
-    final Retrofit retrofit =
-        new Retrofit.Builder()
-            .baseUrl(baseURL)
-            .addConverterFactory(JacksonConverterFactory.create())
-            .validateEagerly(true)
-            .build();
-
+  public LayerCrawler() {
     log.info("Initialising crawler....");
     this.service = retrofit.create(SamplingService.class);
     log.info("Initialised.");
@@ -249,11 +210,7 @@
             Duration.between(batchStart, batchCurrentTime).getSeconds());
 
         if (!state.equals(FINISHED_STATUS)) {
-<<<<<<< HEAD
-          Thread.sleep(batchSleepTime);
-=======
           Thread.sleep(batchStatusSleepTime);
->>>>>>> ef56de02
         } else {
           log.info("Downloading sampling batch {}", batchId);
 
