package au.org.ala.utils;

import au.org.ala.kvs.ALAPipelinesConfig;
import com.fasterxml.jackson.databind.DeserializationFeature;
import com.fasterxml.jackson.databind.ObjectMapper;
import com.fasterxml.jackson.dataformat.yaml.YAMLFactory;
import java.io.*;
import java.nio.channels.Channels;
import java.nio.channels.ReadableByteChannel;
import java.nio.channels.WritableByteChannel;
import java.util.*;
import java.util.stream.Collectors;
import lombok.AccessLevel;
import lombok.NoArgsConstructor;
import lombok.SneakyThrows;
import lombok.extern.slf4j.Slf4j;
import org.apache.hadoop.fs.*;
import org.gbif.pipelines.common.PipelinesVariables;
import org.gbif.pipelines.common.beam.options.BasePipelineOptions;
import org.gbif.pipelines.common.beam.options.InterpretationPipelineOptions;
import org.gbif.pipelines.common.beam.utils.PathBuilder;
import org.gbif.pipelines.core.config.model.PipelinesConfig;
import org.gbif.pipelines.core.factory.FileSystemFactory;
import org.gbif.pipelines.core.utils.FsUtils;

/** Extensions to FSUtils. See {@link FsUtils} */
@Slf4j
@NoArgsConstructor(access = AccessLevel.PRIVATE)
public class ALAFsUtils {

  /**
   * Constructs the path for reading / writing identifiers. This is written outside of /interpreted
   * directory.
   *
   * <p>Example /data/pipelines-data/dr893/1/identifiers/ala_uuid where name = 'ala_uuid'
   */
  public static String buildPathIdentifiersUsingTargetPath(
      BasePipelineOptions options, String name, String uniqueId) {
    return PathBuilder.buildPath(
            PathBuilder.buildDatasetAttemptPath(options, "identifiers", false),
            name,
            "interpret-" + uniqueId)
        .toString();
  }

  public static String buildPathMultimediaUsingTargetPath(BasePipelineOptions options) {
    return FsUtils.buildPath(
            FsUtils.buildDatasetAttemptPath(options, "interpreted", false), "multimedia")
        .toString();
  }

  public static String buildPathMultimediaDeltaUsingTargetPath(BasePipelineOptions options) {
    return FsUtils.buildPath(
            FsUtils.buildDatasetAttemptPath(options, "multimedia-delta", false), "multimedia-delta")
        .toString();
  }

  /**
   * Constructs the path for reading / writing generalised data. This is written outside of
   * /interpreted directory.
   *
   * <p>Example /data/pipelines-data/dr893/1/generalised/ala_sensitive_taxon where name =
   * 'ala_sensitive_taxon'
   */
  public static String buildPathGeneralisedUsingTargetPath(
      BasePipelineOptions options, String name, String uniqueId) {
    return PathBuilder.buildPath(
            PathBuilder.buildDatasetAttemptPath(options, "generalised", false),
            name,
            "generalise-" + uniqueId)
        .toString();
  }

  /**
   * Constructs the path for reading / writing sampling. This is written outside of /interpreted
   * directory.
   *
   * <p>Example /data/pipelines-data/dr893/1/sampling/ala_uuid where name = 'ala_uuid'
   */
  public static String buildPathSamplingUsingTargetPath(
      BasePipelineOptions options, String name, String uniqueId) {
    return PathBuilder.buildPath(
            PathBuilder.buildDatasetAttemptPath(options, "sampling", false),
            name,
            name + "-" + uniqueId)
        .toString();
  }

<<<<<<< HEAD
  public static String buildPathImageServiceUsingTargetPath(
      BasePipelineOptions options, String name, String uniqueId) {
    return FsUtils.buildPath(
            FsUtils.buildDatasetAttemptPath(options, "images", false), name + "-" + uniqueId)
        .toString();
  }

  /**
   * Build a path to sampling output.
   *
   * @param options
   * @return
   */
=======
  /** Build a path to sampling output. */
>>>>>>> e6b0a761
  public static String buildPathSamplingOutputUsingTargetPath(
      InterpretationPipelineOptions options) {
    return PathBuilder.buildPath(
            PathBuilder.buildDatasetAttemptPath(options, "sampling", false),
            PipelinesVariables.Pipeline.Interpretation.RecordType.LOCATION_FEATURE
                .toString()
                .toLowerCase(),
            PipelinesVariables.Pipeline.Interpretation.RecordType.LOCATION_FEATURE
                .toString()
                .toLowerCase())
        .toString();
  }

  /** Build a path to sampling downloads. */
  public static String buildPathSamplingDownloadsUsingTargetPath(
      InterpretationPipelineOptions options) {
    return PathBuilder.buildPath(
            PathBuilder.buildDatasetAttemptPath(options, "sampling", false), "downloads")
        .toString();
  }

  /**
   * Removes a directory with content if the folder exists
   *
   * @param directoryPath path to some directory
   */
  public static boolean deleteIfExist(FileSystem fs, String directoryPath) {
    Path path = new Path(directoryPath);
    try {
      return fs.exists(path) && fs.delete(path, true);
    } catch (IOException e) {
      log.error("Can't delete {} directory, cause - {}", directoryPath, e.getCause());
      return false;
    }
  }

  /** Helper method to write/overwrite a file */
  public static WritableByteChannel createByteChannel(FileSystem fs, String path)
      throws IOException {
    FSDataOutputStream stream = fs.create(new Path(path), true);
    return Channels.newChannel(stream);
  }

  /** Helper method to write/overwrite a file */
  public static OutputStream openOutputStream(FileSystem fs, String path) throws IOException {
    return fs.create(new Path(path), true);
  }

  /** Helper method to write/overwrite a file */
  public static ReadableByteChannel openByteChannel(FileSystem fs, String path) throws IOException {
    FSDataInputStream stream = fs.open(new Path(path));
    return Channels.newChannel(stream);
  }

  /** Helper method to write/overwrite a file */
  public static InputStream openInputStream(FileSystem fs, String path) throws IOException {
    return fs.open(new Path(path));
  }

  /** Returns true if the supplied path exists. */
  public static boolean exists(FileSystem fs, String directoryPath) throws IOException {
    Path path = new Path(directoryPath);
    return fs.exists(path);
  }

  /** Returns true if the supplied path exists. */
  public static boolean createDirectory(FileSystem fs, String directoryPath) throws IOException {
    return fs.mkdirs(new Path(directoryPath));
  }

  /** Retrieve a list of files in the supplied path. */
  public static Collection<String> listPaths(FileSystem fs, String directoryPath)
      throws IOException {

    Path path = new Path(directoryPath);
    RemoteIterator<LocatedFileStatus> iterator = fs.listFiles(path, false);
    List<String> filePaths = new ArrayList<>();
    while (iterator.hasNext()) {
      LocatedFileStatus locatedFileStatus = iterator.next();
      Path filePath = locatedFileStatus.getPath();
      filePaths.add(filePath.toString());
    }
    return filePaths;
  }

  public static void deleteMetricsFile(InterpretationPipelineOptions options) {
    String metadataPath =
        PathBuilder.buildDatasetAttemptPath(options, options.getMetaFileName(), false);
    FileSystem fs =
        FsUtils.getFileSystem(
            options.getHdfsSiteConfig(), options.getCoreSiteConfig(), metadataPath);
    deleteIfExist(fs, metadataPath);
  }

  /**
   * Read a properties file from HDFS/Local FS
   *
   * @param hdfsSiteConfig HDFS config file
   * @param filePath properties file path
   */
  @SneakyThrows
  public static ALAPipelinesConfig readConfigFile(
      String hdfsSiteConfig, String coreSiteConfig, String filePath) {
    FileSystem fs = FsUtils.getLocalFileSystem(hdfsSiteConfig, coreSiteConfig);
    Path fPath = new Path(filePath);
    if (fs.exists(fPath)) {
      log.info("Reading properties path - {}", filePath);
      try (BufferedReader br = new BufferedReader(new InputStreamReader(fs.open(fPath)))) {
        ObjectMapper mapper = new ObjectMapper(new YAMLFactory());
        mapper.configure(DeserializationFeature.ACCEPT_EMPTY_STRING_AS_NULL_OBJECT, true);
        mapper.findAndRegisterModules();
        ALAPipelinesConfig config = mapper.readValue(br, ALAPipelinesConfig.class);
        if (config.getGbifConfig() == null) {
          config.setGbifConfig(new PipelinesConfig());
        }
        return config;
      }
    }
    throw new FileNotFoundException("The properties file doesn't exist - " + filePath);
  }

  public static boolean checkAndCreateLockFile(InterpretationPipelineOptions options)
      throws IOException {
    FileSystem fs =
        FileSystemFactory.getInstance(options.getHdfsSiteConfig(), options.getCoreSiteConfig())
            .getFs(options.getInputPath());

    Path path = new Path(options.getInputPath() + ".lockdir");
    if (fs.exists(path)) {
      // dataset is locked
      log.info("lockdir exists: " + options.getInputPath() + ".lockdir");
      return false;
    }

    log.info("Creating lockdir: " + options.getInputPath() + ".lockdir");
    // otherwise, lock it and return true
    try {
      return fs.mkdirs(new Path(options.getInputPath() + ".lockdir"));
    } catch (IOException e) {
      log.info("Unable to create lockdir");
      return false;
    }
  }

  public static void deleteLockFile(InterpretationPipelineOptions options) throws IOException {

    String lockFilePath = options.getInputPath() + ".lockdir";

    log.info("Attempting to delete lock file {}", lockFilePath);
    FsUtils.deleteIfExist(options.getHdfsSiteConfig(), options.getCoreSiteConfig(), lockFilePath);
  }

  /**
   * Scans the supplied options.getInputPath() for zip files. Assumes zip files are in the name for
   * of <DATASET_ID>.zip
   *
   * @return a Map of datasetId -> filePath, with zip files sorted by size, largest to smallest.
   */
  public static Map<String, String> listAllDatasets(
      String hdfsSiteConfig, String coreSiteConfig, String inputPath) throws IOException {

    FileSystem fs = FileSystemFactory.getInstance(hdfsSiteConfig, coreSiteConfig).getFs(inputPath);

    log.info("List files in inputPath: {}", inputPath);

    Path path = new Path(inputPath);
    RemoteIterator<LocatedFileStatus> iterator = fs.listFiles(path, true);

    Map<Path, Long> filePathsWithSize = new HashMap<>();

    // find zip files
    while (iterator.hasNext()) {
      LocatedFileStatus locatedFileStatus = iterator.next();
      Path filePath = locatedFileStatus.getPath();

      long fileLength = locatedFileStatus.getLen();
      if (filePath.getName().endsWith(".zip")) {
        log.debug(filePath.getName() + " : " + fileLength);
        filePathsWithSize.put(filePath, fileLength);
      }
    }

    // sort by size and return ordered map
    return filePathsWithSize.entrySet().stream()
        .sorted(Map.Entry.<Path, Long>comparingByValue().reversed())
        .collect(
            Collectors.toMap(
                entry -> entry.getKey().getName().replaceAll(".zip", ""),
                entry -> entry.getKey().getParent() + "/" + entry.getKey().getName(),
                (e1, e2) -> e1,
                LinkedHashMap::new));
  }
}<|MERGE_RESOLUTION|>--- conflicted
+++ resolved
@@ -86,7 +86,6 @@
         .toString();
   }
 
-<<<<<<< HEAD
   public static String buildPathImageServiceUsingTargetPath(
       BasePipelineOptions options, String name, String uniqueId) {
     return FsUtils.buildPath(
@@ -94,15 +93,7 @@
         .toString();
   }
 
-  /**
-   * Build a path to sampling output.
-   *
-   * @param options
-   * @return
-   */
-=======
   /** Build a path to sampling output. */
->>>>>>> e6b0a761
   public static String buildPathSamplingOutputUsingTargetPath(
       InterpretationPipelineOptions options) {
     return PathBuilder.buildPath(
