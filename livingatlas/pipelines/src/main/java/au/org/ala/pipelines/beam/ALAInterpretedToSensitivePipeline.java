package au.org.ala.pipelines.beam;

import static org.gbif.pipelines.common.PipelinesVariables.Pipeline.AVRO_EXTENSION;

import au.org.ala.kvs.ALAPipelinesConfig;
import au.org.ala.kvs.ALAPipelinesConfigFactory;
import au.org.ala.kvs.cache.SDSCheckKVStoreFactory;
import au.org.ala.kvs.cache.SDSReportKVStoreFactory;
import au.org.ala.kvs.client.SDSConservationServiceFactory;
import au.org.ala.pipelines.transforms.ALASensitiveDataRecordTransform;
import au.org.ala.pipelines.transforms.ALATaxonomyTransform;
import au.org.ala.pipelines.util.VersionInfo;
import au.org.ala.utils.ALAFsUtils;
import au.org.ala.utils.CombinedYamlConfiguration;
import java.io.IOException;
import java.util.function.UnaryOperator;
import lombok.AccessLevel;
import lombok.NoArgsConstructor;
import lombok.extern.slf4j.Slf4j;
import org.apache.beam.sdk.Pipeline;
import org.apache.beam.sdk.PipelineResult;
import org.apache.beam.sdk.transforms.join.CoGroupByKey;
import org.apache.beam.sdk.transforms.join.KeyedPCollectionTuple;
import org.apache.beam.sdk.values.KV;
import org.apache.beam.sdk.values.PCollection;
import org.gbif.pipelines.common.beam.metrics.MetricsHandler;
import org.gbif.pipelines.common.beam.options.InterpretationPipelineOptions;
import org.gbif.pipelines.common.beam.options.PipelinesOptionsFactory;
import org.gbif.pipelines.common.beam.utils.PathBuilder;
import org.gbif.pipelines.io.avro.*;
import org.gbif.pipelines.transforms.core.LocationTransform;
import org.gbif.pipelines.transforms.core.TemporalTransform;
import org.gbif.pipelines.transforms.core.VerbatimTransform;
import org.slf4j.MDC;

/** ALA Beam pipeline to process sensitive data. */
@Slf4j
@NoArgsConstructor(access = AccessLevel.PRIVATE)
public class ALAInterpretedToSensitivePipeline {

  public static void main(String[] args) throws IOException {
    VersionInfo.print();
    String[] combinedArgs = new CombinedYamlConfiguration(args).toArgs("general", "sensitive");
    InterpretationPipelineOptions options =
        PipelinesOptionsFactory.createInterpretation(combinedArgs);
    run(options);
  }

  public static void run(InterpretationPipelineOptions options) throws IOException {

    ALAPipelinesConfig config =
        ALAPipelinesConfigFactory.getInstance(
                options.getHdfsSiteConfig(), options.getCoreSiteConfig(), options.getProperties())
            .get();

    MDC.put("datasetId", options.getDatasetId());
    MDC.put("attempt", options.getAttempt().toString());
    MDC.put("step", "INTERPRETED_TO_SENSITIVE");

    log.info("Adding step 1: Options");
    UnaryOperator<String> inputPathFn =
        t -> PathBuilder.buildPathInterpretUsingTargetPath(options, t, "*" + AVRO_EXTENSION);
    UnaryOperator<String> outputPathFn =
<<<<<<< HEAD
        t -> PathBuilder.buildPathInterpretUsingTargetPath(options, t, id);
    UnaryOperator<String> identifiersPathFn =
        t -> ALAFsUtils.buildPathIdentifiersUsingTargetPath(options, t, "*" + AVRO_EXTENSION);
=======
        t -> ALAFsUtils.buildPathGeneralisedUsingTargetPath(options, t);
>>>>>>> d9fa99c5

    Pipeline p = Pipeline.create(options);

    log.info("Adding step 2: Creating transformations");
    // Core
    VerbatimTransform verbatimTransform = VerbatimTransform.create();
    TemporalTransform temporalTransform = TemporalTransform.builder().create();
    LocationTransform locationTransform = LocationTransform.builder().create();

    // ALA specific
    ALATaxonomyTransform alaTaxonomyTransform = ALATaxonomyTransform.builder().create();
    ALASensitiveDataRecordTransform alaSensitiveDataRecordTransform =
        ALASensitiveDataRecordTransform.builder()
            .datasetId(options.getDatasetId())
            .speciesStoreSupplier(SDSCheckKVStoreFactory.getInstanceSupplier(config))
            .reportStoreSupplier(SDSReportKVStoreFactory.getInstanceSupplier(config))
            .conservationServiceSupplier(SDSConservationServiceFactory.getInstanceSupplier(config))
            .erTag(verbatimTransform.getTag())
            .trTag(temporalTransform.getTag())
            .lrTag(locationTransform.getTag())
            .txrTag(null)
            .atxrTag(alaTaxonomyTransform.getTag())
            .create();

    log.info("Adding step 3: Creating beam pipeline");
    PCollection<KV<String, ExtendedRecord>> inputVerbatimCollection =
        p.apply("Read Verbatim", verbatimTransform.read(inputPathFn))
            .apply("Map Verbatim to KV", verbatimTransform.toKv());

    PCollection<KV<String, TemporalRecord>> inputTemporalCollection =
        p.apply("Read Temporal", temporalTransform.read(inputPathFn))
            .apply("Map Temporal to KV", temporalTransform.toKv());

    PCollection<KV<String, LocationRecord>> inputLocationCollection =
        p.apply("Read Location", locationTransform.read(inputPathFn))
            .apply("Map Location to KV", locationTransform.toKv());

    PCollection<KV<String, ALATaxonRecord>> inputAlaTaxonCollection =
        p.apply("Read Taxon", alaTaxonomyTransform.read(inputPathFn))
            .apply("Map Taxon to KV", alaTaxonomyTransform.toKv());

    KeyedPCollectionTuple<String> inputTuples =
        KeyedPCollectionTuple
            // Core
            .of(verbatimTransform.getTag(), inputVerbatimCollection)
            .and(temporalTransform.getTag(), inputTemporalCollection)
            .and(locationTransform.getTag(), inputLocationCollection)
            // ALA Specific
            .and(alaTaxonomyTransform.getTag(), inputAlaTaxonCollection);

    log.info("Creating sensitivity records");
<<<<<<< HEAD
    PCollection<ALASensitivityRecord> sensitivityRecords =
        inputTuples
            .apply("Grouping objects", CoGroupByKey.create())
            .apply("Converting to sensitvity records", alaSensitiveDataRecordTransform.interpret());

    log.info("Writing sensitivity records");
    sensitivityRecords.apply(alaSensitiveDataRecordTransform.write(outputPathFn));
=======
    inputTuples
        .apply("Grouping objects", CoGroupByKey.create())
        .apply("Converting to sensitivity records", alaSensitiveDataRecordTransform.interpret())
        .apply("Write to AVRO", alaSensitiveDataRecordTransform.write(outputPathFn));
>>>>>>> d9fa99c5

    log.info("Running the pipeline");
    PipelineResult result = p.run();
    result.waitUntilFinish();

    MetricsHandler.saveCountersToTargetPathFile(options, result.metrics());

    log.info("Pipeline has been finished");
  }
}<|MERGE_RESOLUTION|>--- conflicted
+++ resolved
@@ -61,13 +61,7 @@
     UnaryOperator<String> inputPathFn =
         t -> PathBuilder.buildPathInterpretUsingTargetPath(options, t, "*" + AVRO_EXTENSION);
     UnaryOperator<String> outputPathFn =
-<<<<<<< HEAD
-        t -> PathBuilder.buildPathInterpretUsingTargetPath(options, t, id);
-    UnaryOperator<String> identifiersPathFn =
-        t -> ALAFsUtils.buildPathIdentifiersUsingTargetPath(options, t, "*" + AVRO_EXTENSION);
-=======
         t -> ALAFsUtils.buildPathGeneralisedUsingTargetPath(options, t);
->>>>>>> d9fa99c5
 
     Pipeline p = Pipeline.create(options);
 
@@ -119,20 +113,10 @@
             .and(alaTaxonomyTransform.getTag(), inputAlaTaxonCollection);
 
     log.info("Creating sensitivity records");
-<<<<<<< HEAD
-    PCollection<ALASensitivityRecord> sensitivityRecords =
-        inputTuples
-            .apply("Grouping objects", CoGroupByKey.create())
-            .apply("Converting to sensitvity records", alaSensitiveDataRecordTransform.interpret());
-
-    log.info("Writing sensitivity records");
-    sensitivityRecords.apply(alaSensitiveDataRecordTransform.write(outputPathFn));
-=======
     inputTuples
         .apply("Grouping objects", CoGroupByKey.create())
         .apply("Converting to sensitivity records", alaSensitiveDataRecordTransform.interpret())
         .apply("Write to AVRO", alaSensitiveDataRecordTransform.write(outputPathFn));
->>>>>>> d9fa99c5
 
     log.info("Running the pipeline");
     PipelineResult result = p.run();
