package au.org.ala.pipelines.java;

import static org.gbif.pipelines.common.PipelinesVariables.Pipeline.AVRO_EXTENSION;

import au.org.ala.pipelines.common.ALARecordTypes;
import au.org.ala.pipelines.options.ALASolrPipelineOptions;
import au.org.ala.pipelines.transforms.ALAAttributionTransform;
<<<<<<< HEAD
import au.org.ala.pipelines.transforms.ALASensitiveDataRecordTransform;
=======
import au.org.ala.pipelines.transforms.ALABasicTransform;
>>>>>>> cfceaaeb
import au.org.ala.pipelines.transforms.ALASolrDocumentTransform;
import au.org.ala.pipelines.transforms.ALATaxonomyTransform;
import au.org.ala.pipelines.util.VersionInfo;
import au.org.ala.utils.ALAFsUtils;
import au.org.ala.utils.CombinedYamlConfiguration;
import au.org.ala.utils.ValidationResult;
import au.org.ala.utils.ValidationUtils;
import java.io.FileNotFoundException;
import java.time.LocalDateTime;
import java.util.Collections;
import java.util.Map;
import java.util.concurrent.CompletableFuture;
import java.util.concurrent.ExecutorService;
import java.util.concurrent.Executors;
import java.util.function.Function;
import java.util.function.UnaryOperator;
import lombok.AccessLevel;
import lombok.NoArgsConstructor;
import lombok.SneakyThrows;
import lombok.extern.slf4j.Slf4j;
import org.apache.solr.common.SolrInputDocument;
import org.gbif.api.model.pipelines.StepType;
import org.gbif.pipelines.common.beam.metrics.IngestMetrics;
import org.gbif.pipelines.common.beam.metrics.MetricsHandler;
import org.gbif.pipelines.common.beam.options.PipelinesOptionsFactory;
import org.gbif.pipelines.common.beam.utils.PathBuilder;
import org.gbif.pipelines.core.converters.MultimediaConverter;
import org.gbif.pipelines.core.io.AvroReader;
import org.gbif.pipelines.io.avro.*;
import org.gbif.pipelines.transforms.core.*;
import org.gbif.pipelines.transforms.extension.AudubonTransform;
import org.gbif.pipelines.transforms.extension.ImageTransform;
import org.gbif.pipelines.transforms.extension.MeasurementOrFactTransform;
import org.gbif.pipelines.transforms.extension.MultimediaTransform;
import org.gbif.pipelines.transforms.metadata.MetadataTransform;
import org.gbif.pipelines.transforms.specific.LocationFeatureTransform;
import org.slf4j.MDC;

/**
 * Pipeline sequence:
 *
 * <pre>
 *    1) Reads avro files:
 *      {@link org.gbif.pipelines.io.avro.MetadataRecord},
 *      {@link org.gbif.pipelines.io.avro.BasicRecord},
 *      {@link org.gbif.pipelines.io.avro.TemporalRecord},
 *      {@link org.gbif.pipelines.io.avro.MultimediaRecord},
 *      {@link org.gbif.pipelines.io.avro.ImageRecord},
 *      {@link org.gbif.pipelines.io.avro.AudubonRecord},
 *      {@link org.gbif.pipelines.io.avro.MeasurementOrFactRecord},
 *      {@link org.gbif.pipelines.io.avro.TaxonRecord},
 *      {@link org.gbif.pipelines.io.avro.LocationRecord}
 *    2) Joins avro files
 *    3) Converts to json model (resources/elasticsearch/es-occurrence-schema.json)
 *    4) Pushes data to Elasticsearch instance
 * </pre>
 *
 * <p>How to run:
 *
 * <pre>{@code
 * java -cp target/ingest-gbif-java-BUILD_VERSION-shaded.jar org.gbif.pipelines.ingest.java.pipelines.InterpretedToEsIndexExtendedPipeline some.properties
 *
 * or pass all parameters:
 *
 * java -cp target/ingest-gbif-java-BUILD_VERSION-shaded.jar org.gbif.pipelines.ingest.java.pipelines.InterpretedToEsIndexExtendedPipeline \
 * --datasetId=9f747cff-839f-4485-83a1-f10317a92a82 \
 * --attempt=1 \
 * --inputPath=/path \
 * --targetPath=/path \
 * --esHosts=http://ADDRESS:9200,http://ADDRESS:9200,http://ADDRESS:9200 \
 * --properties=/path/pipelines.properties \
 * --esIndexName=index_name \
 * --esAlias=index_alias \
 * --indexNumberShards=1 \
 * --esDocumentId=id
 *
 * }</pre>
 */
@Slf4j
@NoArgsConstructor(access = AccessLevel.PRIVATE)
public class ALAInterpretedToSolrIndexPipeline {

  public static void main(String[] args) throws FileNotFoundException {
    VersionInfo.print();
    String[] combinedArgs =
        new CombinedYamlConfiguration(args).toArgs("general", "index", "speciesLists");
    run(combinedArgs);
  }

  public static void run(String[] args) {
    ALASolrPipelineOptions options =
        PipelinesOptionsFactory.create(ALASolrPipelineOptions.class, args);
    PipelinesOptionsFactory.registerHdfs(options);
    run(options);
  }

  public static void run(ALASolrPipelineOptions options) {
    ExecutorService executor = Executors.newWorkStealingPool();
    try {
      run(options, executor);
    } finally {
      executor.shutdown();
    }
  }

  @SneakyThrows
  public static void run(ALASolrPipelineOptions options, ExecutorService executor) {

    MDC.put("datasetId", options.getDatasetId());
    MDC.put("attempt", options.getAttempt().toString());
    MDC.put("step", StepType.INTERPRETED_TO_INDEX.name());

    options.setMetaFileName(ValidationUtils.INDEXING_METRICS);

    ValidationResult validResult = ValidationUtils.checkReadyForIndexing(options);
    if (!validResult.getValid()) {
      log.error(
          "The dataset can not be indexed. See logs for more details: {}",
          validResult.getMessage());
      return;
    }

    UnaryOperator<String> pathFn =
        t -> PathBuilder.buildPathInterpretUsingTargetPath(options, t, "*" + AVRO_EXTENSION);
    UnaryOperator<String> identifiersPathFn =
        t -> ALAFsUtils.buildPathIdentifiersUsingTargetPath(options, t, "*" + AVRO_EXTENSION);
    UnaryOperator<String> samplingPathFn =
        t -> ALAFsUtils.buildPathSamplingUsingTargetPath(options, t, "*" + AVRO_EXTENSION);
    UnaryOperator<String> imageServicePathFn =
        t -> ALAFsUtils.buildPathImageServiceUsingTargetPath(options, t, "*" + AVRO_EXTENSION);
    UnaryOperator<String> taxonProfilePathFn =
        t -> ALAFsUtils.buildPathTaxonProfileUsingTargetPath(options, t, "*" + AVRO_EXTENSION);

    String hdfsSiteConfig = options.getHdfsSiteConfig();
    String coreSiteConfig = options.getCoreSiteConfig();

    log.info("Creating transformations");
    // Core
    ALABasicTransform basicTransform = ALABasicTransform.builder().create();
    MetadataTransform metadataTransform = MetadataTransform.builder().create();
    VerbatimTransform verbatimTransform = VerbatimTransform.create();
    TemporalTransform temporalTransform = TemporalTransform.builder().create();
    TaxonomyTransform taxonomyTransform = TaxonomyTransform.builder().create();

    // Extension
    MeasurementOrFactTransform measurementTransform = MeasurementOrFactTransform.builder().create();
    MultimediaTransform multimediaTransform = MultimediaTransform.builder().create();
    AudubonTransform audubonTransform = AudubonTransform.builder().create();
    ImageTransform imageTransform = ImageTransform.builder().create();

    // ALA Specific transforms
    ALATaxonomyTransform alaTaxonomyTransform = ALATaxonomyTransform.builder().create();
    ALAAttributionTransform alaAttributionTransform = ALAAttributionTransform.builder().create();
    LocationFeatureTransform spatialTransform = LocationFeatureTransform.builder().create();
    LocationTransform locationTransform = LocationTransform.builder().create();
    ALASensitiveDataRecordTransform sensitiveTransform =
        ALASensitiveDataRecordTransform.builder().create();

    log.info("Init metrics");
    IngestMetrics metrics = IngestMetricsBuilder.createInterpretedToEsIndexMetrics();

    log.info("Creating pipeline");
    // Reading all avro files in parallel
    CompletableFuture<Map<String, MetadataRecord>> metadataMapFeature =
        CompletableFuture.supplyAsync(
            () ->
                AvroReader.readRecords(
                    hdfsSiteConfig,
                    coreSiteConfig,
                    MetadataRecord.class,
                    pathFn.apply(metadataTransform.getBaseName())),
            executor);

    CompletableFuture<Map<String, ExtendedRecord>> verbatimMapFeature =
        CompletableFuture.supplyAsync(
            () ->
                AvroReader.readRecords(
                    hdfsSiteConfig,
                    coreSiteConfig,
                    ExtendedRecord.class,
                    pathFn.apply(verbatimTransform.getBaseName())),
            executor);

    CompletableFuture<Map<String, BasicRecord>> basicMapFeature =
        CompletableFuture.supplyAsync(
            () ->
                AvroReader.readRecords(
                    hdfsSiteConfig,
                    coreSiteConfig,
                    BasicRecord.class,
                    pathFn.apply(basicTransform.getBaseName())),
            executor);

    CompletableFuture<Map<String, TemporalRecord>> temporalMapFeature =
        CompletableFuture.supplyAsync(
            () ->
                AvroReader.readRecords(
                    hdfsSiteConfig,
                    coreSiteConfig,
                    TemporalRecord.class,
                    pathFn.apply(temporalTransform.getBaseName())),
            executor);

    CompletableFuture<Map<String, LocationRecord>> locationMapFeature =
        CompletableFuture.supplyAsync(
            () ->
                AvroReader.readRecords(
                    hdfsSiteConfig,
                    coreSiteConfig,
                    LocationRecord.class,
                    pathFn.apply(locationTransform.getBaseName())),
            executor);

    CompletableFuture<Map<String, TaxonRecord>> taxonMapFeature =
        CompletableFuture.completedFuture(Collections.emptyMap());
    if (options.getIncludeGbifTaxonomy()) {
      taxonMapFeature =
          CompletableFuture.supplyAsync(
              () ->
                  AvroReader.readRecords(
                      hdfsSiteConfig,
                      coreSiteConfig,
                      TaxonRecord.class,
                      pathFn.apply(taxonomyTransform.getBaseName())),
              executor);
    }

    CompletableFuture<Map<String, MultimediaRecord>> multimediaMapFeature =
        CompletableFuture.supplyAsync(
            () ->
                AvroReader.readRecords(
                    hdfsSiteConfig,
                    coreSiteConfig,
                    MultimediaRecord.class,
                    pathFn.apply(multimediaTransform.getBaseName())),
            executor);

    CompletableFuture<Map<String, ImageRecord>> imageMapFeature =
        CompletableFuture.supplyAsync(
            () ->
                AvroReader.readRecords(
                    hdfsSiteConfig,
                    coreSiteConfig,
                    ImageRecord.class,
                    pathFn.apply(imageTransform.getBaseName())),
            executor);

    CompletableFuture<Map<String, AudubonRecord>> audubonMapFeature =
        CompletableFuture.supplyAsync(
            () ->
                AvroReader.readRecords(
                    hdfsSiteConfig,
                    coreSiteConfig,
                    AudubonRecord.class,
                    pathFn.apply(audubonTransform.getBaseName())),
            executor);

    CompletableFuture<Map<String, MeasurementOrFactRecord>> measurementMapFeature =
        CompletableFuture.supplyAsync(
            () ->
                AvroReader.readRecords(
                    hdfsSiteConfig,
                    coreSiteConfig,
                    MeasurementOrFactRecord.class,
                    pathFn.apply(measurementTransform.getBaseName())),
            executor);

    CompletableFuture.allOf(
            metadataMapFeature,
            verbatimMapFeature,
            basicMapFeature,
            temporalMapFeature,
            locationMapFeature,
            multimediaMapFeature,
            imageMapFeature,
            audubonMapFeature,
            measurementMapFeature,
            taxonMapFeature)
        .get();

    // ALA Specific
    CompletableFuture<Map<String, ALAUUIDRecord>> alaUuidMapFeature =
        CompletableFuture.supplyAsync(
            () ->
                AvroReader.readRecords(
                    hdfsSiteConfig,
                    coreSiteConfig,
                    ALAUUIDRecord.class,
                    identifiersPathFn.apply(ALARecordTypes.ALA_UUID.name().toLowerCase())),
            executor);

    CompletableFuture<Map<String, ALATaxonRecord>> alaTaxonMapFeature =
        CompletableFuture.supplyAsync(
            () ->
                AvroReader.readRecords(
                    hdfsSiteConfig,
                    coreSiteConfig,
                    ALATaxonRecord.class,
                    pathFn.apply(alaTaxonomyTransform.getBaseName())),
            executor);

    CompletableFuture<Map<String, ALAAttributionRecord>> alaAttributionMapFeature =
        CompletableFuture.supplyAsync(
            () ->
                AvroReader.readRecords(
                    hdfsSiteConfig,
                    coreSiteConfig,
                    ALAAttributionRecord.class,
                    pathFn.apply(alaAttributionTransform.getBaseName())),
            executor);

    CompletableFuture<Map<String, ALASensitivityRecord>> alaSensitiveMapFeature =
        CompletableFuture.supplyAsync(
            () ->
                AvroReader.readRecords(
                    hdfsSiteConfig,
                    coreSiteConfig,
                    ALASensitivityRecord.class,
                    pathFn.apply(sensitiveTransform.getBaseName())),
            executor);

    CompletableFuture<Map<String, LocationFeatureRecord>> australiaSpatialMapFeature =
        CompletableFuture.supplyAsync(
            () ->
                AvroReader.readRecords(
                    hdfsSiteConfig,
                    coreSiteConfig,
                    LocationFeatureRecord.class,
                    samplingPathFn.apply(spatialTransform.getBaseName())),
            executor);

    CompletableFuture<Map<String, ImageServiceRecord>> imageServiceMapFeature =
        CompletableFuture.supplyAsync(
            () ->
                AvroReader.readRecords(
                    hdfsSiteConfig,
                    coreSiteConfig,
                    ImageServiceRecord.class,
                    imageServicePathFn.apply("image-service-record")),
            executor);

    CompletableFuture<Map<String, TaxonProfile>> taxonProfileMapFeature =
        CompletableFuture.supplyAsync(
            () -> SpeciesListPipeline.generateTaxonProfileCollection(options), executor);

    MetadataRecord metadata = metadataMapFeature.get().values().iterator().next();
    Map<String, BasicRecord> basicMap = basicMapFeature.get();
    Map<String, ExtendedRecord> verbatimMap = verbatimMapFeature.get();
    Map<String, TemporalRecord> temporalMap = temporalMapFeature.get();
    Map<String, LocationRecord> locationMap = locationMapFeature.get();

    Map<String, ALAUUIDRecord> aurMap = alaUuidMapFeature.get();
    Map<String, ALATaxonRecord> alaTaxonMap = alaTaxonMapFeature.get();
    Map<String, ALAAttributionRecord> alaAttributionMap = alaAttributionMapFeature.get();
    Map<String, ALASensitivityRecord> alaSensitivityMap = alaSensitiveMapFeature.get();
    Map<String, LocationFeatureRecord> australiaSpatialMap =
        options.getIncludeSampling() ? australiaSpatialMapFeature.get() : Collections.emptyMap();
    Map<String, ImageServiceRecord> imageServiceMap =
        options.getIncludeImages() ? imageServiceMapFeature.get() : Collections.emptyMap();

    Map<String, TaxonProfile> taxonProfileMap =
        options.getIncludeSpeciesLists() ? taxonProfileMapFeature.get() : Collections.emptyMap();

    Map<String, MultimediaRecord> multimediaMap = multimediaMapFeature.get();
    Map<String, ImageRecord> imageMap = imageMapFeature.get();
    Map<String, AudubonRecord> audubonMap = audubonMapFeature.get();
    Map<String, MeasurementOrFactRecord> measurementMap = measurementMapFeature.get();

    log.info("Joining avro files...");
    // Join all records, convert into string json and IndexRequest for ES
    Function<BasicRecord, SolrInputDocument> indexRequestFn =
        br -> {
          String k = br.getId();

          // Core
          ExtendedRecord er =
              verbatimMap.getOrDefault(k, ExtendedRecord.newBuilder().setId(k).build());
          TemporalRecord tr =
              temporalMap.getOrDefault(k, TemporalRecord.newBuilder().setId(k).build());
          LocationRecord lr =
              locationMap.getOrDefault(k, LocationRecord.newBuilder().setId(k).build());
          TaxonRecord txr = null;

          //            if (options.getIncludeGbifTaxonomy()) {
          //                txr = taxonMap.getOrDefault(k,
          // TaxonRecord.newBuilder().setId(k).build());
          //            }

          // ALA specific
          ALAUUIDRecord aur = aurMap.getOrDefault(k, ALAUUIDRecord.newBuilder().setId(k).build());
          ALATaxonRecord atxr =
              alaTaxonMap.getOrDefault(k, ALATaxonRecord.newBuilder().setId(k).build());
          ALAAttributionRecord aar =
              alaAttributionMap.getOrDefault(k, ALAAttributionRecord.newBuilder().setId(k).build());
          ALASensitivityRecord sr = alaSensitivityMap.getOrDefault(k, null);
          LocationFeatureRecord asr =
              australiaSpatialMap.getOrDefault(
                  k, LocationFeatureRecord.newBuilder().setId(k).build());
          ImageServiceRecord isr =
              imageServiceMap.getOrDefault(k, ImageServiceRecord.newBuilder().setId(k).build());
          TaxonProfile tpr =
              taxonProfileMap.getOrDefault(k, TaxonProfile.newBuilder().setId(k).build());

          // Extension
          MultimediaRecord mr =
              multimediaMap.getOrDefault(k, MultimediaRecord.newBuilder().setId(k).build());
          ImageRecord ir = imageMap.getOrDefault(k, ImageRecord.newBuilder().setId(k).build());
          AudubonRecord ar =
              audubonMap.getOrDefault(k, AudubonRecord.newBuilder().setId(k).build());
          MeasurementOrFactRecord mfr =
              measurementMap.getOrDefault(k, MeasurementOrFactRecord.newBuilder().setId(k).build());

          MultimediaRecord mmr = MultimediaConverter.merge(mr, ir, ar);

          return ALASolrDocumentTransform.createSolrDocument(
<<<<<<< HEAD
              metadata, br, tr, lr, txr, atxr, er, aar, asr, aur, sr);
=======
              metadata, br, tr, lr, txr, atxr, er, aar, asr, aur, isr, tpr);
>>>>>>> cfceaaeb
        };

    boolean useSyncMode = options.getSyncThreshold() > basicMap.size();

    log.info("Pushing data into SOLR");
    SolrWriter.<BasicRecord>builder()
        .executor(executor)
        .zkHost(options.getZkHost())
        .collection(options.getSolrCollection())
        .solrMaxBatchSize(options.getSolrBatchSize())
        .useSyncMode(useSyncMode)
        .indexRequestFn(indexRequestFn)
        .records(basicMap.values())
        .build()
        .write();

    MetricsHandler.saveCountersToTargetPathFile(options, metrics.getMetricsResult());
    log.info("Pipeline has been finished - {}", LocalDateTime.now());
  }
}<|MERGE_RESOLUTION|>--- conflicted
+++ resolved
@@ -5,11 +5,8 @@
 import au.org.ala.pipelines.common.ALARecordTypes;
 import au.org.ala.pipelines.options.ALASolrPipelineOptions;
 import au.org.ala.pipelines.transforms.ALAAttributionTransform;
-<<<<<<< HEAD
 import au.org.ala.pipelines.transforms.ALASensitiveDataRecordTransform;
-=======
 import au.org.ala.pipelines.transforms.ALABasicTransform;
->>>>>>> cfceaaeb
 import au.org.ala.pipelines.transforms.ALASolrDocumentTransform;
 import au.org.ala.pipelines.transforms.ALATaxonomyTransform;
 import au.org.ala.pipelines.util.VersionInfo;
@@ -425,11 +422,7 @@
           MultimediaRecord mmr = MultimediaConverter.merge(mr, ir, ar);
 
           return ALASolrDocumentTransform.createSolrDocument(
-<<<<<<< HEAD
-              metadata, br, tr, lr, txr, atxr, er, aar, asr, aur, sr);
-=======
-              metadata, br, tr, lr, txr, atxr, er, aar, asr, aur, isr, tpr);
->>>>>>> cfceaaeb
+              metadata, br, tr, lr, txr, atxr, er, aar, asr, aur, isr, tpr, sr);
         };
 
     boolean useSyncMode = options.getSyncThreshold() > basicMap.size();
