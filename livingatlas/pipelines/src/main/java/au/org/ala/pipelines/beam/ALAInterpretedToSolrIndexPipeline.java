--- conflicted
+++ resolved
@@ -183,16 +183,14 @@
               .apply("Map Sampling to KV", locationFeatureTransform.toKv());
     }
 
-<<<<<<< HEAD
     PCollection<KV<String, ALASensitivityRecord>> alaSensitiveDataCollection =
         p.apply("Read sensitive data", alaSensitiveDataRecordTransform.read(pathFn))
             .apply("Map attribution to KV", alaSensitiveDataRecordTransform.toKv());
-=======
+
     final TupleTag<ImageServiceRecord> imageServiceRecordTupleTag =
         new TupleTag<ImageServiceRecord>() {};
 
     final TupleTag<TaxonProfile> speciesListsRecordTupleTag = new TupleTag<TaxonProfile>() {};
->>>>>>> cfceaaeb
 
     ALASolrDocumentTransform solrDocumentTransform =
         ALASolrDocumentTransform.create(
@@ -209,12 +207,9 @@
             options.getIncludeSampling() ? locationFeatureTransform.getTag() : null,
             alaAttributionTransform.getTag(),
             alaUuidTransform.getTag(),
-<<<<<<< HEAD
             alaSensitiveDataRecordTransform.getTag(),
-=======
             options.getIncludeImages() ? imageServiceRecordTupleTag : null,
             options.getIncludeSpeciesLists() ? speciesListsRecordTupleTag : null,
->>>>>>> cfceaaeb
             metadataView,
             options.getDatasetId());
 
