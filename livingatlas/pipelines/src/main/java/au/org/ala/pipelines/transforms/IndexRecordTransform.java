package au.org.ala.pipelines.transforms;

import static au.org.ala.pipelines.beam.ALAUUIDMintingPipeline.REMOVED_PREFIX_MARKER;
import static au.org.ala.pipelines.transforms.IndexValues.*;
import static org.apache.avro.Schema.Type.UNION;
import static org.gbif.pipelines.common.PipelinesVariables.Metrics.AVRO_TO_JSON_COUNT;

import au.org.ala.pipelines.common.SolrFieldSchema;
import au.org.ala.pipelines.interpreters.SensitiveDataInterpreter;
import com.fasterxml.jackson.databind.ObjectMapper;
import com.google.common.collect.ImmutableSet;
import java.io.Serializable;
import java.text.DecimalFormat;
import java.text.ParseException;
import java.text.SimpleDateFormat;
import java.time.*;
import java.time.temporal.TemporalAccessor;
import java.util.*;
import java.util.stream.Collectors;
import lombok.NonNull;
import lombok.extern.slf4j.Slf4j;
import org.apache.avro.Schema;
import org.apache.avro.Schema.Field;
import org.apache.avro.specific.SpecificRecordBase;
import org.apache.beam.sdk.metrics.Counter;
import org.apache.beam.sdk.metrics.Metrics;
import org.apache.beam.sdk.transforms.DoFn;
import org.apache.beam.sdk.transforms.ParDo;
import org.apache.beam.sdk.transforms.join.CoGbkResult;
import org.apache.beam.sdk.values.KV;
import org.apache.beam.sdk.values.TupleTag;
import org.apache.commons.lang3.StringUtils;
import org.apache.solr.common.SolrInputDocument;
import org.gbif.api.vocabulary.Extension;
import org.gbif.api.vocabulary.License;
import org.gbif.common.parsers.core.OccurrenceParseResult;
import org.gbif.dwc.terms.DcTerm;
import org.gbif.dwc.terms.DwcTerm;
import org.gbif.dwc.terms.Term;
import org.gbif.dwc.terms.TermFactory;
<<<<<<< HEAD
import org.gbif.pipelines.core.parsers.temporal.TemporalParser;
=======
import org.gbif.pipelines.common.PipelinesException;
>>>>>>> a6a071d2
import org.gbif.pipelines.io.avro.*;
import org.jetbrains.annotations.NotNull;

/**
 * A transform that creates IndexRecords which are used downstream to push data to a search index
 * (SOLR or ElasticSearch)
 */
@Slf4j
public class IndexRecordTransform implements Serializable, IndexFields {

  private static final long serialVersionUID = 1279313931024806169L;
  private static final TermFactory TERM_FACTORY = TermFactory.instance();
  public static final String ISSUES = "issues";
  public static final String CLASSS = "classs";
  public static final String RAW_PREFIX = "raw_";
  public static final String MULTIPLE_VALUES_DELIM = "\\|";
  public static final String YYYY_DD_MM_FORMAT = "yyyy-MM-dd";
  public static final String YYYY_MM_DDTHH_mm_ss_Z_FORMAT = "yyyy-MM-dd'T'HH:mmXXX";

  // Core
  @NonNull private TupleTag<ExtendedRecord> erTag;
  @NonNull private TupleTag<BasicRecord> brTag;
  @NonNull private TupleTag<TemporalRecord> trTag;
  @NonNull private TupleTag<LocationRecord> lrTag;

  private TupleTag<TaxonRecord> txrTag;
  @NonNull private TupleTag<ALATaxonRecord> atxrTag;

  private TupleTag<ALAAttributionRecord> aarTag;

  private TupleTag<MultimediaRecord> mrTag;

  @NonNull private TupleTag<ALAUUIDRecord> urTag;

  @NonNull private TupleTag<ImageRecord> isTag;

  @NonNull private TupleTag<TaxonProfile> tpTag;

  @NonNull private TupleTag<ALASensitivityRecord> srTag;

  String datasetID;

  Long lastLoadDate;

  Long lastLoadProcessed;

  static Set<String> interpretedFields;

  static {
    interpretedFields = getAddedValues();
  }

  public static IndexRecordTransform create(
      TupleTag<ExtendedRecord> erTag,
      TupleTag<BasicRecord> brTag,
      TupleTag<TemporalRecord> trTag,
      TupleTag<LocationRecord> lrTag,
      TupleTag<TaxonRecord> txrTag,
      TupleTag<ALATaxonRecord> atxrTag,
      TupleTag<MultimediaRecord> mrTag,
      TupleTag<ALAAttributionRecord> aarTag,
      TupleTag<ALAUUIDRecord> urTag,
      TupleTag<ImageRecord> isTag,
      TupleTag<TaxonProfile> tpTag,
      TupleTag<ALASensitivityRecord> srTag,
      String datasetID,
      Long lastLoadDate,
      Long lastLoadProcessed) {
    IndexRecordTransform t = new IndexRecordTransform();
    t.erTag = erTag;
    t.brTag = brTag;
    t.trTag = trTag;
    t.lrTag = lrTag;
    t.txrTag = txrTag;
    t.atxrTag = atxrTag;
    t.mrTag = mrTag;
    t.aarTag = aarTag;
    t.urTag = urTag;
    t.isTag = isTag;
    t.tpTag = tpTag;
    t.srTag = srTag;
    t.datasetID = datasetID;
    t.lastLoadDate = lastLoadDate;
    t.lastLoadProcessed = lastLoadProcessed;
    return t;
  }

  /**
   * Create a IndexRecord using the supplied records.
   *
   * @return IndexRecord
   */
  @NotNull
  public static IndexRecord createIndexRecord(
      BasicRecord br,
      TemporalRecord tr,
      LocationRecord lr,
      TaxonRecord txr,
      ALATaxonRecord atxr,
      ExtendedRecord er,
      ALAAttributionRecord aar,
      ALAUUIDRecord ur,
      ImageRecord isr,
      TaxonProfile tpr,
      ALASensitivityRecord sr,
      MultimediaRecord mr,
      Long lastLoadDate,
      Long lastProcessedDate) {

    Set<String> skipKeys = new HashSet<>();
    skipKeys.add("id");
    skipKeys.add("created");
    skipKeys.add("text");
    skipKeys.add("name");
    skipKeys.add("coreRowType");
    skipKeys.add("coreTerms");
    skipKeys.add("extensions");
    skipKeys.add("usage");
    skipKeys.add("classification");
    skipKeys.add("eventDate");
    skipKeys.add("hasCoordinate");
    skipKeys.add("hasGeospatialIssue");
    skipKeys.add("gbifId");
    skipKeys.add("crawlId");
    skipKeys.add("networkKeys");
    skipKeys.add("protocol");
    skipKeys.add("issues");
    skipKeys.add("identifiedByIds"); // multi value field
    skipKeys.add("recordedByIds"); // multi value field
    skipKeys.add("machineTags"); // TODO review content

    // multi valued fields
    skipKeys.add("identifiedByIds");
    skipKeys.add("recordedByIds");
    skipKeys.add(DwcTerm.typeStatus.simpleName());
    skipKeys.add(DwcTerm.recordedBy.simpleName());
    skipKeys.add(DwcTerm.identifiedBy.simpleName());
    skipKeys.add(DwcTerm.preparations.simpleName());
    skipKeys.add(DwcTerm.datasetID.simpleName());
    skipKeys.add(DwcTerm.datasetName.simpleName());
    skipKeys.add(DwcTerm.samplingProtocol.simpleName());
    skipKeys.add(DwcTerm.otherCatalogNumbers.simpleName());

    IndexRecord.Builder indexRecord = IndexRecord.newBuilder().setId(ur.getUuid());
    indexRecord.setBooleans(new HashMap<>());
    indexRecord.setStrings(new HashMap<>());
    indexRecord.setLongs(new HashMap<>());
    indexRecord.setInts(new HashMap<>());
    indexRecord.setDates(new HashMap<>());
    indexRecord.setDoubles(new HashMap<>());
    indexRecord.setMultiValues(new HashMap<>());
    List<String> assertions = new ArrayList<>();

    // add timestamps
    indexRecord.getDates().put(LAST_LOAD_DATE, lastLoadDate);
    indexRecord.getDates().put(LAST_PROCESSED_DATE, lastProcessedDate);

    // If a sensitive record, construct new versions of the data with adjustments
    boolean isSensitive = sr != null && sr.getIsSensitive() != null && sr.getIsSensitive();
    if (isSensitive) {
      Set<Term> sensitiveTerms =
          sr.getAltered().keySet().stream().map(TERM_FACTORY::findTerm).collect(Collectors.toSet());
      if (br != null) {
        br = BasicRecord.newBuilder(br).build();
        SensitiveDataInterpreter.applySensitivity(sensitiveTerms, sr, br);
      }
      if (tr != null) {
        tr = TemporalRecord.newBuilder(tr).build();
        SensitiveDataInterpreter.applySensitivity(sensitiveTerms, sr, tr);
      }
      if (lr != null) {
        lr = LocationRecord.newBuilder(lr).build();
        SensitiveDataInterpreter.applySensitivity(sensitiveTerms, sr, lr);
      }
      if (txr != null) {
        txr = TaxonRecord.newBuilder(txr).build();
        SensitiveDataInterpreter.applySensitivity(sensitiveTerms, sr, txr);
      }
      if (atxr != null) {
        atxr = ALATaxonRecord.newBuilder(atxr).build();
        SensitiveDataInterpreter.applySensitivity(sensitiveTerms, sr, atxr);
      }
      if (er != null) {
        er = ExtendedRecord.newBuilder(er).build();
        SensitiveDataInterpreter.applySensitivity(sensitiveTerms, sr, er);
      }
      if (aar != null) {
        aar = ALAAttributionRecord.newBuilder(aar).build();
        SensitiveDataInterpreter.applySensitivity(sensitiveTerms, sr, aar);
      }
    }

    addToIndexRecord(lr, indexRecord, skipKeys);
    addToIndexRecord(tr, indexRecord, skipKeys);
    addToIndexRecord(br, indexRecord, skipKeys);

    if (br != null) {
      addTermWithAgentsSafely(
          indexRecord, DwcTerm.recordedByID.simpleName(), br.getRecordedByIds());
      addMultiValueTermSafely(indexRecord, DwcTerm.typeStatus.simpleName(), br.getTypeStatus());
      addMultiValueTermSafely(indexRecord, DwcTerm.recordedBy.simpleName(), br.getRecordedBy());
      addMultiValueTermSafely(indexRecord, DwcTerm.identifiedBy.simpleName(), br.getIdentifiedBy());
      addMultiValueTermSafely(indexRecord, DwcTerm.preparations.simpleName(), br.getPreparations());
      addMultiValueTermSafely(indexRecord, DwcTerm.datasetID.simpleName(), br.getDatasetID());
      addMultiValueTermSafely(indexRecord, DwcTerm.datasetName.simpleName(), br.getDatasetName());
      addMultiValueTermSafely(
          indexRecord, DwcTerm.samplingProtocol.simpleName(), br.getSamplingProtocol());
      addMultiValueTermSafely(
          indexRecord, DwcTerm.otherCatalogNumbers.simpleName(), br.getOtherCatalogNumbers());
    }

    // add event date
<<<<<<< HEAD
    if (tr.getEventDate() != null) {
=======
    try {
      if (tr.getEventDate() != null
          && tr.getEventDate().getGte() != null
          && (tr.getEventDate().getGte().length() == YYYY_DD_MM_FORMAT_LENGTH
              || tr.getEventDate().getGte().length() == YYYY_MM_DDTHH_mm_ss_Z_LENGTH)) {
        // Event dates come through interpretation 2 format
        // 1) yyyy-MM-dd
        // 2) yyyy-MM-ddTHH:mm:ssXXX e.g. 2019-09-13T13:35+10:00
        Date date = null;
        if (tr.getEventDate().getGte().length() == YYYY_MM_DDTHH_mm_ss_Z_LENGTH) {
          SimpleDateFormat sdf = new SimpleDateFormat(YYYY_MM_DDTHH_mm_ss_Z_FORMAT);
          date = sdf.parse(tr.getEventDate().getGte());
        } else {
          SimpleDateFormat sdf = new SimpleDateFormat(YYYY_DD_MM_FORMAT);
          date = sdf.parse(tr.getEventDate().getGte());
        }
>>>>>>> a6a071d2

      Long date = parseInterpretedDate(tr.getEventDate().getGte());
      if (date != null) {
        indexRecord.getDates().put(DwcTerm.eventDate.simpleName(), date);
      }

<<<<<<< HEAD
      // eventDateEnd
      Long endDate = parseInterpretedDate(tr.getEventDate().getLte());
      if (endDate != null) {
        indexRecord.getDates().put(EVENT_DATE_END, endDate);
=======
        // eventDateEnd
        if (tr.getEventDate().getLte() != null) {
          indexRecord
              .getDates()
              .put(
                  EVENT_DATE_END,
                  new SimpleDateFormat(YYYY_DD_MM_FORMAT)
                      .parse(tr.getEventDate().getLte())
                      .getTime());
        }
>>>>>>> a6a071d2
      }
    }

    if (tr.getDatePrecision() != null) {
      indexRecord.getStrings().put(DATE_PRECISION, tr.getDatePrecision());
    }

    if (tr.getYear() != null && tr.getYear() > 0) {
      indexRecord.getInts().put(DECADE, ((tr.getYear() / 10) * 10));

      // Added for backwards compatibility
      // see
      // https://github.com/AtlasOfLivingAustralia/biocache-store/blob/develop/src/main/scala/au/org/ala/biocache/index/IndexDAO.scala#L1077
      String occurrenceYear = tr.getYear() + "-01-01";
      try {
        long occurrenceYearTime =
            new SimpleDateFormat(YYYY_DD_MM_FORMAT).parse(occurrenceYear).getTime();
        indexRecord.getDates().put(OCCURRENCE_YEAR, occurrenceYearTime);
      } catch (ParseException ex) {
        // NOP
      }
    }

    // GBIF taxonomy - add if available
    if (txr != null) {
      addGBIFTaxonomy(txr, indexRecord, assertions);
    }

    if (isSensitive) {
      indexRecord.getStrings().put(SENSITIVE, sr.getSensitive());
    }

    // Sensitive (Original) data
    if (isSensitive) {
      if (sr.getDataGeneralizations() != null)
        indexRecord
            .getStrings()
            .put(DwcTerm.dataGeneralizations.simpleName(), sr.getDataGeneralizations());
      if (sr.getInformationWithheld() != null)
        indexRecord
            .getStrings()
            .put(DwcTerm.informationWithheld.simpleName(), sr.getInformationWithheld());
      if (sr.getGeneralisationInMetres() != null)
        indexRecord.getStrings().put(GENERALISATION_IN_METRES, sr.getGeneralisationInMetres());
      if (sr.getGeneralisationInMetres() != null)
        indexRecord
            .getStrings()
            .put(GENERALISATION_TO_APPLY_IN_METRES, sr.getGeneralisationInMetres());
      for (Map.Entry<String, String> entry : sr.getOriginal().entrySet()) {
        Term field = TERM_FACTORY.findTerm(entry.getKey());
        if (entry.getValue() != null) {
          indexRecord.getStrings().put(SENSITIVE_PREFIX + field.simpleName(), entry.getValue());
        }
      }
    }

    if (lr.getHasCoordinate() != null
        && lr.getHasCoordinate()
        && lr.getDecimalLatitude() != null
        && lr.getDecimalLongitude() != null) {
      addGeo(indexRecord, lr.getDecimalLatitude(), lr.getDecimalLongitude());
    }

    // ALA taxonomy & species groups - backwards compatible for EYA
    if (atxr.getTaxonConceptID() != null) {
      List<Schema.Field> fields = atxr.getSchema().getFields();
      for (Schema.Field field : fields) {
        Object value = atxr.get(field.name());
        if (value != null
            && !field.name().equals(SPECIES_GROUP)
            && !field.name().equals(SPECIES_SUBGROUP)
            && !field.name().equals(TAXON_RANK)
            && !skipKeys.contains(field.name())) {

          if (field.name().equalsIgnoreCase(CLASSS)) {
            indexRecord.getStrings().put(DwcTerm.class_.simpleName(), value.toString());
          } else if (field.name().equalsIgnoreCase(ISSUES)) {
            assertions.add((String) value);
          } else {
            if (value instanceof Integer) {
              indexRecord.getInts().put(field.name(), (Integer) value);
            } else {
              indexRecord.getStrings().put(field.name(), value.toString());
            }
          }
        }

        if (atxr.getClasss() != null) {
          indexRecord.getStrings().put(DwcTerm.class_.simpleName(), atxr.getClasss());
        }

        if (atxr.getTaxonRank() != null) {
          indexRecord
              .getStrings()
              .put(DwcTerm.taxonRank.simpleName(), atxr.getTaxonRank().toLowerCase());
          if (atxr.getTaxonRankID() != null && atxr.getTaxonRankID() == SUBSPECIES_RANK_ID) {
            indexRecord.getStrings().put(SUBSPECIES, atxr.getScientificName());
            indexRecord.getStrings().put(SUBSPECIES_ID, atxr.getTaxonConceptID());
          }
        }
      }
      // legacy fields referenced in biocache-service code
      indexRecord.setTaxonID(atxr.getTaxonConceptID());
      indexRecord
          .getMultiValues()
          .put(
              SPECIES_GROUP,
              atxr.getSpeciesGroup().stream().distinct().collect(Collectors.toList()));
      indexRecord
          .getMultiValues()
          .put(
              SPECIES_SUBGROUP,
              atxr.getSpeciesSubgroup().stream().distinct().collect(Collectors.toList()));

      // required for EYA
      indexRecord
          .getStrings()
          .put(
              NAMES_AND_LSID,
              String.join(
                  "|",
                  atxr.getScientificName(),
                  atxr.getTaxonConceptID(),
                  StringUtils.trimToEmpty(atxr.getVernacularName()),
                  atxr.getKingdom(),
                  atxr.getFamily())); // is set to IGNORE in headerAttributes

      indexRecord
          .getStrings()
          .put(
              COMMON_NAME_AND_LSID,
              String.join(
                  "|",
                  StringUtils.trimToEmpty(atxr.getVernacularName()),
                  atxr.getScientificName(),
                  atxr.getTaxonConceptID(),
                  StringUtils.trimToEmpty(atxr.getVernacularName()),
                  atxr.getKingdom(),
                  atxr.getFamily())); // is set to IGNORE in headerAttribute
    }

    // see https://github.com/AtlasOfLivingAustralia/la-pipelines/issues/99
    boolean spatiallyValid = lr.getHasGeospatialIssue() == null || !lr.getHasGeospatialIssue();
    indexRecord.getBooleans().put(SPATIALLY_VALID, spatiallyValid);

    // see  https://github.com/AtlasOfLivingAustralia/la-pipelines/issues/162
    if (ur.getFirstLoaded() != null) {
      indexRecord.getDates().put(FIRST_LOADED_DATE, ur.getFirstLoaded());
    }

    // Add legacy collectory fields
    if (aar != null) {
      // if the licence is null in the basic record (which is the record-level licence)
      // or licence is License.UNSPECIFIED in the basic record (licence provided at the record-level
      // is null)
      // then use the licence supplied by the collectory
      // see https://github.com/AtlasOfLivingAustralia/la-pipelines/issues/271
      if (indexRecord.getStrings().get(DcTerm.license.simpleName()) == null
          || indexRecord
              .getStrings()
              .get(DcTerm.license.simpleName())
              .equals(License.UNSPECIFIED.name())) {
        addIfNotEmpty(indexRecord, DcTerm.license.simpleName(), aar.getLicenseType());
      }

      addIfNotEmpty(indexRecord, DATA_RESOURCE_UID, aar.getDataResourceUid());
      addIfNotEmpty(indexRecord, DATA_RESOURCE_NAME, aar.getDataResourceName());
      addIfNotEmpty(indexRecord, DATA_PROVIDER_UID, aar.getDataProviderUid());
      addIfNotEmpty(indexRecord, DATA_PROVIDER_NAME, aar.getDataProviderName());
      addIfNotEmpty(indexRecord, INSTITUTION_UID, aar.getInstitutionUid());
      addIfNotEmpty(indexRecord, COLLECTION_UID, aar.getCollectionUid());
      addIfNotEmpty(indexRecord, INSTITUTION_NAME, aar.getInstitutionName());
      addIfNotEmpty(indexRecord, COLLECTION_NAME, aar.getCollectionName());
      addIfNotEmpty(indexRecord, PROVENANCE, aar.getProvenance());
      addIfNotEmpty(indexRecord, CONTENT_TYPES, aar.getContentTypes());
      indexRecord
          .getBooleans()
          .put(
              DEFAULT_VALUES_USED,
              aar.getHasDefaultValues() != null ? aar.getHasDefaultValues() : false);

      // add hub IDs
      if (aar.getHubMembership() != null && !aar.getHubMembership().isEmpty()) {
        indexRecord
            .getMultiValues()
            .put(
                DATA_HUB_UID,
                aar.getHubMembership().stream()
                    .map(EntityReference::getUid)
                    .collect(Collectors.toList()));
      }
    }

    // add image identifiers
    if (isr != null && isr.getImageItems() != null && !isr.getImageItems().isEmpty()) {

      Set<String> multimedia = new HashSet<>();
      Set<String> licenses = new HashSet<>();
      List<String> images = new ArrayList<>();
      List<String> videos = new ArrayList<>();
      List<String> sounds = new ArrayList<>();
      isr.getImageItems()
          .forEach(
              image -> {
                if (StringUtils.isNotEmpty(image.getLicense())) {
                  licenses.add(image.getLicense());
                }

                if (image.getFormat() != null) {
                  if (image.getFormat().startsWith("image")) {
                    multimedia.add(IMAGE);
                    images.add(image.getIdentifier());
                  }
                  if (image.getFormat().startsWith("audio")) {
                    multimedia.add(SOUND);
                    sounds.add(image.getIdentifier());
                  }
                  if (image.getFormat().startsWith("video")) {
                    multimedia.add(VIDEO);
                    videos.add(image.getIdentifier());
                  }
                }
              });

      if (!images.isEmpty()) {
        indexRecord.getStrings().put(IMAGE_ID, isr.getImageItems().get(0).getIdentifier());
        indexRecord
            .getMultiValues()
            .put(
                IMAGE_IDS,
                isr.getImageItems().stream()
                    .map(Image::getIdentifier)
                    .collect(Collectors.toList()));
      }
      if (!sounds.isEmpty()) {
        indexRecord
            .getMultiValues()
            .put(
                SOUND_IDS,
                isr.getImageItems().stream()
                    .map(Image::getIdentifier)
                    .collect(Collectors.toList()));
      }
      if (!videos.isEmpty()) {
        indexRecord
            .getMultiValues()
            .put(
                VIDEO_IDS,
                isr.getImageItems().stream()
                    .map(Image::getIdentifier)
                    .collect(Collectors.toList()));
      }

      List<MultimediaIndexRecord> mir =
          isr.getImageItems().stream()
              .map(imageItem -> convertToMultimediaRecord(ur.getUuid(), imageItem))
              .collect(Collectors.toList());
      indexRecord.setMultimedia(mir);

      if (!multimedia.isEmpty()) {
        List<String> distinctList = new ArrayList<>(multimedia);
        indexRecord.getMultiValues().put(MULTIMEDIA, distinctList);
      }

      if (!licenses.isEmpty()) {
        indexRecord.getMultiValues().put(MULTIMEDIA_LICENSE, new ArrayList<>(licenses));
      }
    }

    if (tpr != null && tpr.getSpeciesListID() != null && !tpr.getSpeciesListID().isEmpty()) {
      addSpeciesListInfo(lr, tpr, indexRecord);
    }

    List<String> temporalIssues = tr.getIssues().getIssueList();
    List<String> taxonomicIssues = atxr.getIssues().getIssueList();
    List<String> geospatialIssues = lr.getIssues().getIssueList();

    if (taxonomicIssues != null && !taxonomicIssues.isEmpty()) {
      indexRecord.getMultiValues().put(TAXONOMIC_ISSUES, temporalIssues);
    }

    if (geospatialIssues != null && !geospatialIssues.isEmpty()) {
      indexRecord.getMultiValues().put(GEOSPATIAL_ISSUES, geospatialIssues);
    }

    // add all to assertions
    assertions.addAll(temporalIssues);
    assertions.addAll(taxonomicIssues);
    assertions.addAll(geospatialIssues);

    if (mr != null) {
      assertions.addAll(mr.getIssues().getIssueList());
    }

    assertions.addAll(br.getIssues().getIssueList());

    if (sr != null) {
      assertions.addAll(sr.getIssues().getIssueList());
    }

    indexRecord.getMultiValues().put(ASSERTIONS, assertions);

    // Verbatim (Raw) data
    Map<String, String> raw = er.getCoreTerms();
    for (Map.Entry<String, String> entry : raw.entrySet()) {

      String key = entry.getKey();
      if (key.startsWith("http")) {
        key = key.substring(key.lastIndexOf("/") + 1);
      }

      // if we already have an interpreted value, prefix with raw_
      if (interpretedFields.contains(key)) {
        indexRecord.getStrings().put(RAW_PREFIX + key, entry.getValue());
      } else {
        if (key.endsWith(DwcTerm.dynamicProperties.simpleName())) {
          try {
            // index separate properties and the dynamicProperties
            // field as a string as it may not be parseable JSON
            indexRecord.getStrings().put(DwcTerm.dynamicProperties.simpleName(), entry.getValue());

            // attempt JSON parse - best effort service only, if this fails
            // we carry on indexing
            ObjectMapper om = new ObjectMapper();
            Map dynamicProperties = om.readValue(entry.getValue(), Map.class);

            // ensure the dynamic properties are maps of string, string to avoid serialisation
            // issues
            dynamicProperties.replaceAll((s, c) -> c != null ? c.toString() : "");

            indexRecord.setDynamicProperties(dynamicProperties);
          } catch (Exception e) {
            // NOP
          }
        } else {
          indexRecord.getStrings().put(key, entry.getValue());
        }
      }
    }

    Map<String, List<Map<String, String>>> extensions = er.getExtensions();

    List<Map<String, String>> identifications =
        extensions.get(Extension.IDENTIFICATION.getRowType());
    if (identifications != null && !identifications.isEmpty()) {
      // the flat SOLR schema will only allow for 1 identification per record
      Map<String, String> identification = identifications.get(0);
      addTermSafely(indexRecord, identification, DwcTerm.identificationID);
      addMultiValueTermSafely(indexRecord, identification, DwcTerm.identifiedBy);
      addTermSafely(indexRecord, identification, DwcTerm.identificationRemarks);
      addTermSafely(indexRecord, identification, DwcTerm.dateIdentified);
      addTermSafely(indexRecord, identification, DwcTerm.identificationQualifier);
    }

    List<Map<String, String>> loans = extensions.get(GGBN_TERMS_LOAN);
    if (loans != null && !loans.isEmpty()) {
      // the flat SOLR schema will only allow for 1 loan per record
      Map<String, String> loan = loans.get(0);
      addTermSafely(indexRecord, loan, LOAN_DESTINATION_TERM);
      addTermSafely(indexRecord, loan, LOAN_IDENTIFIER_TERM);
    }
    return indexRecord.build();
  }

  /**
   * Event dates come through interpretation 3 formats 1) yyyy-MM-dd 2) yyyy-MM-ddTHH:mm:ssXXX e.g.
   * 2019-09-13T13:35+10:00 3) yyyy-MM-dd'T'HH:mm:ss.SSSZ e.g. 2022-06-15T00:02:11.396Z
   *
   * @param dateString
   * @return
   * @throws ParseException
   */
  private static Long parseInterpretedDate(String dateString) {

    if (dateString == null) {
      return null;
    }

    try {
      TemporalParser temporalParser = TemporalParser.create();
      OccurrenceParseResult<TemporalAccessor> r = temporalParser.parseRecordedDate(dateString);

      // FIXME  - im sure there is a better way to do this
      if (r.getPayload() instanceof LocalDateTime) {
        LocalDateTime ldt = ((LocalDateTime) r.getPayload());
        return ldt.atZone(ZoneId.systemDefault()).toInstant().toEpochMilli();
      } else if (r.getPayload() instanceof LocalDate) {
        LocalDate ldt = ((LocalDate) r.getPayload());
        ZoneId zoneId = ZoneId.systemDefault();
        return ldt.atStartOfDay(zoneId).toEpochSecond() * 1000;
      } else if (r.getPayload() instanceof OffsetDateTime) {
        OffsetDateTime ldt = ((OffsetDateTime) r.getPayload());
        return ldt.toInstant().toEpochMilli();
      } else if (r.getPayload() instanceof ZonedDateTime) {
        ZonedDateTime ldt = ((ZonedDateTime) r.getPayload());
        return ldt.toInstant().toEpochMilli();
      }
    } catch (Exception e) {
      log.error("Un-parsable date produced by downstream interpretation " + dateString);
    }
    return null;
  }

  private static void addTermWithAgentsSafely(
      IndexRecord.Builder indexRecord, String field, List<AgentIdentifier> agents) {
    if (agents != null && !agents.isEmpty()) {
      indexRecord
          .getMultiValues()
          .put(field, agents.stream().map(AgentIdentifier::getValue).collect(Collectors.toList()));
    }
  }

  private static void addMultiValueTermSafely(
      IndexRecord.Builder indexRecord, String indexField, List<String> values) {
    if (values != null && !values.isEmpty()) {
      List<String> multiValuedField =
          indexRecord.getMultiValues().getOrDefault(indexField, new ArrayList<>());
      multiValuedField.addAll(values);
      indexRecord.getMultiValues().put(indexField, multiValuedField);
    }
  }

  private static void addTermSafely(
      IndexRecord.Builder indexRecord, Map<String, String> extension, DwcTerm dwcTerm) {
    String termValue = extension.get(dwcTerm.name());
    if (isNotBlank(termValue)) {
      indexRecord.getStrings().put(dwcTerm.simpleName(), termValue);
    }
  }

  private static void addMultiValueTermSafely(
      IndexRecord.Builder indexRecord, Map<String, String> extension, DwcTerm dwcTerm) {
    String termValue = extension.get(dwcTerm.name());
    if (isNotBlank(termValue)) {
      List<String> multiValuedField =
          indexRecord.getMultiValues().getOrDefault(dwcTerm.simpleName(), new ArrayList<>());
      multiValuedField.add(termValue);
      indexRecord.getMultiValues().put(dwcTerm.simpleName(), multiValuedField);
    }
  }

  private static void addTermSafely(
      IndexRecord.Builder indexRecord, Map<String, String> extension, String dwcTerm) {
    String termValue = extension.get(dwcTerm);
    if (isNotBlank(termValue)) {
      String termToUse = dwcTerm;
      if (dwcTerm.startsWith("http")) {
        termToUse = dwcTerm.substring(dwcTerm.lastIndexOf("/") + 1);
      }
      indexRecord.getStrings().put(termToUse, termValue);
    }
  }

  public static Set<String> getAddedValues() {
    return ImmutableSet.<String>builder()
        .addAll(
            LocationRecord.getClassSchema().getFields().stream()
                .map(Field::name)
                .collect(Collectors.toList()))
        .addAll(
            ALAAttributionRecord.getClassSchema().getFields().stream()
                .map(Field::name)
                .collect(Collectors.toList()))
        .addAll(
            ALATaxonRecord.getClassSchema().getFields().stream()
                .map(Field::name)
                .collect(Collectors.toList()))
        .addAll(
            BasicRecord.getClassSchema().getFields().stream()
                .map(Field::name)
                .collect(Collectors.toList()))
        .addAll(
            TemporalRecord.getClassSchema().getFields().stream()
                .map(Field::name)
                .collect(Collectors.toList()))
        .addAll(
            ALASensitivityRecord.getClassSchema().getFields().stream()
                .map(Field::name)
                .collect(Collectors.toList()))
        .add(DwcTerm.class_.simpleName())
        .add(DwcTerm.geodeticDatum.simpleName())
        .add(DwcTerm.associatedOccurrences.simpleName())
        .build();
  }

  private static void addSpeciesListInfo(
      LocationRecord lr, TaxonProfile tpr, IndexRecord.Builder indexRecord) {
    indexRecord.getMultiValues().put(SPECIES_LIST_UID, tpr.getSpeciesListID());

    // CONSERVATION STATUS
    String stateProvince = lr.getStateProvince();
    String country = lr.getCountry();

    // index conservation status
    List<ConservationStatus> conservationStatuses = tpr.getConservationStatuses();
    for (ConservationStatus conservationStatus : conservationStatuses) {
      if (conservationStatus.getRegion() != null) {
        if (conservationStatus.getRegion().equalsIgnoreCase(stateProvince)) {

          if (isNotBlank(conservationStatus.getSourceStatus())) {
            indexRecord
                .getStrings()
                .put(RAW_STATE_CONSERVATION, conservationStatus.getSourceStatus());
          }
          if (isNotBlank(conservationStatus.getStatus())) {
            indexRecord.getStrings().put(STATE_CONSERVATION, conservationStatus.getStatus());
          }
        }
        if (conservationStatus.getRegion().equalsIgnoreCase(country)) {
          if (isNotBlank(conservationStatus.getStatus())) {
            indexRecord.getStrings().put(COUNTRY_CONSERVATION, conservationStatus.getStatus());
          }
        }
      }
    }

    // index invasive status
    List<InvasiveStatus> invasiveStatuses = tpr.getInvasiveStatuses();
    for (InvasiveStatus invasiveStatus : invasiveStatuses) {
      if (invasiveStatus.getRegion() != null) {
        if (invasiveStatus.getRegion().equalsIgnoreCase(stateProvince)) {
          indexRecord.getStrings().put(STATE_INVASIVE, INVASIVE);
        }
        if (invasiveStatus.getRegion().equalsIgnoreCase(country)) {
          indexRecord.getStrings().put(COUNTRY_INVASIVE, INVASIVE);
        }
      }
    }
  }

  private static MultimediaIndexRecord convertToMultimediaRecord(String uuid, Image image) {
    return MultimediaIndexRecord.newBuilder()
        .setId(uuid)
        .setAudience(image.getAudience())
        .setContributor(image.getContributor())
        .setCreated(image.getCreated())
        .setCreator(image.getCreator())
        .setFormat(image.getFormat())
        .setDescription(image.getDescription())
        .setTitle(image.getTitle())
        .setIdentifier(image.getIdentifier())
        .setLicense(image.getLicense())
        .setPublisher(image.getPublisher())
        .setRights(image.getRights())
        .setRightsHolder(image.getRightsHolder())
        .setReferences(image.getReferences())
        .build();
  }

  private static void addGBIFTaxonomy(
      TaxonRecord txr, IndexRecord.Builder indexRecord, List<String> assertions) {
    // add the classification
    List<RankedName> taxonomy = txr.getClassification();
    for (RankedName entry : taxonomy) {
      indexRecord
          .getInts()
          .put("gbif_s_" + entry.getRank().toString().toLowerCase() + "_id", entry.getKey());
      indexRecord
          .getStrings()
          .put("gbif_s_" + entry.getRank().toString().toLowerCase(), entry.getName());
    }

    indexRecord.getStrings().put("gbif_s_rank", txr.getAcceptedUsage().getRank().toString());
    indexRecord.getStrings().put("gbif_s_scientificName", txr.getAcceptedUsage().getName());

    IssueRecord taxonomicIssues = txr.getIssues();
    assertions.addAll(taxonomicIssues.getIssueList());
  }

  public ParDo.SingleOutput<KV<String, CoGbkResult>, IndexRecord> converter() {

    DoFn<KV<String, CoGbkResult>, IndexRecord> fn =
        new DoFn<KV<String, CoGbkResult>, IndexRecord>() {

          private final Counter counter =
              Metrics.counter(IndexRecordTransform.class, AVRO_TO_JSON_COUNT);

          @ProcessElement
          public void processElement(ProcessContext c) {
            CoGbkResult v = c.element().getValue();
            String k = c.element().getKey();

            // ALA specific
            ALAUUIDRecord ur = v.getOnly(urTag, null);

            if (ur != null && !ur.getId().startsWith(REMOVED_PREFIX_MARKER)) {

              // Core
              ExtendedRecord er = v.getOnly(erTag, ExtendedRecord.newBuilder().setId(k).build());
              BasicRecord br = v.getOnly(brTag, BasicRecord.newBuilder().setId(k).build());
              TemporalRecord tr = v.getOnly(trTag, TemporalRecord.newBuilder().setId(k).build());
              LocationRecord lr = v.getOnly(lrTag, LocationRecord.newBuilder().setId(k).build());
              TaxonRecord txr = null;

              if (txrTag != null) {
                txr = v.getOnly(txrTag, TaxonRecord.newBuilder().setId(k).build());
              }

              ALATaxonRecord atxr =
                  v.getOnly(atxrTag, ALATaxonRecord.newBuilder().setId(k).build());

              ALAAttributionRecord aar =
                  v.getOnly(aarTag, ALAAttributionRecord.newBuilder().setId(k).build());

              ImageRecord isr = null;
              if (isTag != null) {
                isr = v.getOnly(isTag, ImageRecord.newBuilder().setId(k).build());
              }

              TaxonProfile tpr = null;
              if (tpTag != null) {
                tpr = v.getOnly(tpTag, TaxonProfile.newBuilder().setId(k).build());
              }

              ALASensitivityRecord sr = null;
              if (srTag != null) {
                sr = v.getOnly(srTag, null);
              }

              MultimediaRecord mr = null;
              if (srTag != null) {
                mr = v.getOnly(mrTag, null);
              }

              if (aar != null && aar.getDataResourceUid() != null) {
                IndexRecord doc =
                    createIndexRecord(
                        br,
                        tr,
                        lr,
                        txr,
                        atxr,
                        er,
                        aar,
                        ur,
                        isr,
                        tpr,
                        sr,
                        mr,
                        lastLoadDate,
                        lastLoadProcessed);

                c.output(doc);
                counter.inc();
              } else {
                if (aar == null) {
                  throw new PipelinesException("AAR missing for record ID " + ur.getId());
                } else {
                  throw new PipelinesException(
                      "AAR is present, but data resource UID is null for"
                          + " ur.getId():"
                          + ur.getId()
                          + " ur.getUuid():"
                          + ur.getUuid()
                          + " aar.getId(): "
                          + aar.getId());
                }
              }
            } else {
              if (!ur.getId().startsWith(REMOVED_PREFIX_MARKER)) {
                if (ur != null) {
                  log.error("UUID missing for record ID " + ur.getId());
                  throw new PipelinesException("UUID missing for record ID " + ur.getId());
                } else {
                  log.error("UUID missing and ER empty");
                  throw new PipelinesException("UUID missing and ER empty");
                }
              }
            }
          }
        };

    return ParDo.of(fn);
  }

  static void addIfNotEmpty(IndexRecord.Builder doc, String fieldName, String value) {
    if (StringUtils.isNotEmpty(value)) {
      doc.getStrings().put(fieldName, value);
    }
  }

  static void addIfNotEmpty(IndexRecord.Builder doc, String fieldName, List<String> values) {
    if (values != null && !values.isEmpty()) {
      doc.getMultiValues().put(fieldName, values);
    }
  }

  static void addGeo(IndexRecord.Builder doc, Double lat, Double lon) {
    String latlon = "";
    // ensure that the lat longs are in the required range before
    if (lat <= 90 && lat >= -90d && lon <= 180 && lon >= -180d) {
      // https://lucene.apache.org/solr/guide/7_0/spatial-search.html#indexing-points
      latlon = lat + "," + lon; // required format for indexing geodetic points in SOLR
      doc.setLatLng(latlon);
    }

    doc.getStrings().put(DwcTerm.geodeticDatum.simpleName(), PIPELINES_GEODETIC_DATUM);
    doc.getStrings().put(LAT_LONG, latlon); // is set to IGNORE in headerAttributes
    doc.getStrings()
        .put(POINT_1, getLatLongString(lat, lon, "#")); // is set to IGNORE in headerAttributes
    doc.getStrings()
        .put(POINT_0_1, getLatLongString(lat, lon, "#.#")); // is set to IGNORE in headerAttributes
    doc.getStrings()
        .put(
            POINT_0_01, getLatLongString(lat, lon, "#.##")); // is set to IGNORE in headerAttributes
    doc.getStrings()
        .put(
            POINT_0_02,
            getLatLongStringStep(lat, lon, "#.##", 0.02)); // is set to IGNORE in headerAttributes
    doc.getStrings()
        .put(
            POINT_0_001,
            getLatLongString(lat, lon, "#.###")); // is set to IGNORE in headerAttributes
    doc.getStrings()
        .put(
            POINT_0_0001,
            getLatLongString(lat, lon, "#.####")); // is set to IGNORE in headerAttributes
  }

  static String getLatLongStringStep(Double lat, Double lon, String format, Double step) {
    DecimalFormat df = new DecimalFormat(format);
    // By some "strange" decision the default rounding model is HALF_EVEN
    df.setRoundingMode(java.math.RoundingMode.HALF_UP);
    return df.format(Math.round(lat / step) * step)
        + ","
        + df.format(Math.round(lon / step) * step);
  }

  /** Returns a lat,long string expression formatted to the supplied Double format */
  static String getLatLongString(Double lat, Double lon, String format) {
    DecimalFormat df = new DecimalFormat(format);
    // By some "strange" decision the default rounding model is HALF_EVEN
    df.setRoundingMode(java.math.RoundingMode.HALF_UP);
    return df.format(lat) + "," + df.format(lon);
  }

  static void addToIndexRecord(
      SpecificRecordBase record, IndexRecord.Builder builder, Set<String> skipKeys) {

    record.getSchema().getFields().stream()
        .filter(n -> !skipKeys.contains(n.name()))
        .forEach(
            f ->
                Optional.ofNullable(record.get(f.pos()))
                    .ifPresent(
                        r -> {
                          Schema schema = f.schema();
                          Optional<Schema.Type> type =
                              schema.getType() == UNION
                                  ? schema.getTypes().stream()
                                      .filter(t -> t.getType() != Schema.Type.NULL)
                                      .findFirst()
                                      .map(Schema::getType)
                                  : Optional.of(schema.getType());
                          type.ifPresent(
                              t -> {
                                switch (t) {
                                  case BOOLEAN:
                                    builder.getBooleans().put(f.name(), (Boolean) r);
                                    break;
                                  case FLOAT:
                                  case DOUBLE:
                                    builder.getDoubles().put(f.name(), (Double) r);
                                    break;
                                  case INT:
                                    builder.getInts().put(f.name(), (Integer) r);
                                    break;
                                  case LONG:
                                    builder.getLongs().put(f.name(), (Long) r);
                                    break;
                                  case ARRAY:
                                    builder.getMultiValues().put(f.name(), (List) r);
                                    break;
                                  default:
                                    builder.getStrings().put(f.name(), r.toString());
                                    break;
                                }
                              });
                        }));
  }

  private static boolean startsWithPrefix(List<String> dynamicFieldPrefixes, String value) {
    for (String prefix : dynamicFieldPrefixes) {
      if (value.startsWith(prefix)) {
        return true;
      }
    }
    return false;
  }

  public static void addStringSafely(SolrInputDocument doc, String key, String value) {
    // current limitation on SOLR string field size
    if (value.getBytes().length < 32765) {
      doc.addField(key, value);
    }
  }

  public static SolrInputDocument convertIndexRecordToSolrDoc(
      IndexRecord indexRecord,
      Map<String, SolrFieldSchema> schemaFields,
      List<String> dynamicFieldPrefixes) {

    SolrInputDocument doc = new SolrInputDocument();
    doc.setField(ID, indexRecord.getId());

    // keep track of added dynamic properties
    for (Map.Entry<String, String> s : indexRecord.getStrings().entrySet()) {
      if (schemaFields.containsKey(s.getKey())
          || startsWithPrefix(dynamicFieldPrefixes, s.getKey())) {
        addStringSafely(doc, s.getKey(), s.getValue());
      } else {
        // clean up field name before adding
        String key = s.getKey().replaceAll("[^A-Za-z0-9]", "_");
        if (StringUtils.isNotEmpty(key)
            && doc.getFieldValue(DYNAMIC_PROPERTIES_PREFIX + key) == null) {
          SolrFieldSchema fieldSchema = schemaFields.get(DYNAMIC_PROPERTIES_PREFIX + key);
          if ((fieldSchema != null) && (fieldSchema.type != null)) {
            if (fieldSchema.multiple) {
              doc.addField(
                  DYNAMIC_PROPERTIES_PREFIX + key, s.getValue().split(MULTIPLE_VALUES_DELIM));
            } else {
              switch (fieldSchema.type) {
                case BOOLEAN:
                  doc.addField(DYNAMIC_PROPERTIES_PREFIX + key, Boolean.valueOf(s.getValue()));
                  break;
                case DATE:
                  try {
                    Date date = null;
                    if ((s.getValue() != null)
                        && (s.getValue().length() == YYYY_MM_DDTHH_mm_ss_Z_LENGTH)) {
                      SimpleDateFormat sdf = new SimpleDateFormat(YYYY_MM_DDTHH_mm_ss_Z_FORMAT);
                      date = sdf.parse(s.getValue());
                    }
                    if ((s.getValue() != null)
                        && (s.getValue().length() == YYYY_DD_MM_FORMAT_LENGTH)) {
                      SimpleDateFormat sdf = new SimpleDateFormat(YYYY_DD_MM_FORMAT);
                      date = sdf.parse(s.getValue());
                    }
                    doc.addField(DYNAMIC_PROPERTIES_PREFIX + key, date);
                  } catch (ParseException e) {
                    log.error("Cannot parse date " + s.getValue());
                  }
                  break;
                case DOUBLE:
                  doc.addField(DYNAMIC_PROPERTIES_PREFIX + key, Double.valueOf(s.getValue()));
                  break;
                case FLOAT:
                  doc.addField(DYNAMIC_PROPERTIES_PREFIX + key, Float.valueOf(s.getValue()));
                  break;
                case INT:
                  doc.addField(DYNAMIC_PROPERTIES_PREFIX + key, Integer.valueOf(s.getValue()));
                  break;
                case LONG:
                  doc.addField(DYNAMIC_PROPERTIES_PREFIX + key, Long.valueOf(s.getValue()));
                  break;
                case STRING:
                  addStringSafely(doc, DYNAMIC_PROPERTIES_PREFIX + key, s.getValue());
                  break;
              }
            }
          } else {
            addStringSafely(doc, DYNAMIC_PROPERTIES_PREFIX + key, s.getValue());
          }
        }
      }
    }

    // doubles
    for (Map.Entry<String, Double> s : indexRecord.getDoubles().entrySet()) {
      doc.addField(s.getKey(), s.getValue());
    }

    // integers
    for (Map.Entry<String, Integer> s : indexRecord.getInts().entrySet()) {
      doc.addField(s.getKey(), s.getValue());
    }

    // longs
    for (Map.Entry<String, Long> s : indexRecord.getLongs().entrySet()) {
      doc.addField(s.getKey(), s.getValue());
    }

    // dates
    for (Map.Entry<String, Long> s : indexRecord.getDates().entrySet()) {
      doc.addField(s.getKey(), new Date(s.getValue()));
    }

    // booleans
    for (Map.Entry<String, Boolean> s : indexRecord.getBooleans().entrySet()) {
      doc.addField(s.getKey(), s.getValue());
    }

    // multi-value fields
    for (Map.Entry<String, List<String>> s : indexRecord.getMultiValues().entrySet()) {
      for (String value : s.getValue()) {
        addStringSafely(doc, s.getKey(), value);
      }
    }

    // dynamic properties
    if (indexRecord.getDynamicProperties() != null
        && !indexRecord.getDynamicProperties().isEmpty()) {
      for (Map.Entry<String, String> entry : indexRecord.getDynamicProperties().entrySet()) {
        if (StringUtils.isNotEmpty(entry.getValue())) {
          String key = entry.getKey().replaceAll("[^A-Za-z0-9]", "_");
          if (StringUtils.isNotEmpty(key)
              && doc.getFieldValue(DYNAMIC_PROPERTIES_PREFIX + key) == null) {
            addStringSafely(doc, DYNAMIC_PROPERTIES_PREFIX + key, entry.getValue());
          }
        }
      }
    }

    return doc;
  }

  private static boolean isNotBlank(String s) {
    return s != null && s.trim().isEmpty();
  }
}<|MERGE_RESOLUTION|>--- conflicted
+++ resolved
@@ -38,11 +38,8 @@
 import org.gbif.dwc.terms.DwcTerm;
 import org.gbif.dwc.terms.Term;
 import org.gbif.dwc.terms.TermFactory;
-<<<<<<< HEAD
+import org.gbif.pipelines.common.PipelinesException;
 import org.gbif.pipelines.core.parsers.temporal.TemporalParser;
-=======
-import org.gbif.pipelines.common.PipelinesException;
->>>>>>> a6a071d2
 import org.gbif.pipelines.io.avro.*;
 import org.jetbrains.annotations.NotNull;
 
@@ -57,6 +54,8 @@
   private static final TermFactory TERM_FACTORY = TermFactory.instance();
   public static final String ISSUES = "issues";
   public static final String CLASSS = "classs";
+  public static final int YYYY_DD_MM_FORMAT_LENGTH = 10;
+  public static final int YYYY_MM_DDTHH_mm_ss_Z_LENGTH = 22;
   public static final String RAW_PREFIX = "raw_";
   public static final String MULTIPLE_VALUES_DELIM = "\\|";
   public static final String YYYY_DD_MM_FORMAT = "yyyy-MM-dd";
@@ -255,49 +254,17 @@
     }
 
     // add event date
-<<<<<<< HEAD
     if (tr.getEventDate() != null) {
-=======
-    try {
-      if (tr.getEventDate() != null
-          && tr.getEventDate().getGte() != null
-          && (tr.getEventDate().getGte().length() == YYYY_DD_MM_FORMAT_LENGTH
-              || tr.getEventDate().getGte().length() == YYYY_MM_DDTHH_mm_ss_Z_LENGTH)) {
-        // Event dates come through interpretation 2 format
-        // 1) yyyy-MM-dd
-        // 2) yyyy-MM-ddTHH:mm:ssXXX e.g. 2019-09-13T13:35+10:00
-        Date date = null;
-        if (tr.getEventDate().getGte().length() == YYYY_MM_DDTHH_mm_ss_Z_LENGTH) {
-          SimpleDateFormat sdf = new SimpleDateFormat(YYYY_MM_DDTHH_mm_ss_Z_FORMAT);
-          date = sdf.parse(tr.getEventDate().getGte());
-        } else {
-          SimpleDateFormat sdf = new SimpleDateFormat(YYYY_DD_MM_FORMAT);
-          date = sdf.parse(tr.getEventDate().getGte());
-        }
->>>>>>> a6a071d2
 
       Long date = parseInterpretedDate(tr.getEventDate().getGte());
       if (date != null) {
         indexRecord.getDates().put(DwcTerm.eventDate.simpleName(), date);
       }
 
-<<<<<<< HEAD
       // eventDateEnd
       Long endDate = parseInterpretedDate(tr.getEventDate().getLte());
       if (endDate != null) {
         indexRecord.getDates().put(EVENT_DATE_END, endDate);
-=======
-        // eventDateEnd
-        if (tr.getEventDate().getLte() != null) {
-          indexRecord
-              .getDates()
-              .put(
-                  EVENT_DATE_END,
-                  new SimpleDateFormat(YYYY_DD_MM_FORMAT)
-                      .parse(tr.getEventDate().getLte())
-                      .getTime());
-        }
->>>>>>> a6a071d2
       }
     }
 
