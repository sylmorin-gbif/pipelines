--- conflicted
+++ resolved
@@ -49,7 +49,6 @@
   public static final String VERBATIM_METRICS = "dwca-metrics.yml";
   public static final String INDEXING_METRICS = "indexing-metrics.yml";
   public static final String SENSITIVE_METRICS = "sensitive-metrics.yml";
-  public static final String JACKKNIFE_METRICS = "jackknife-metrics.yml";
 
   public static final String DUPLICATE_KEY_COUNT = "duplicateKeyCount";
   public static final String EMPTY_KEY_RECORDS = "emptyKeyRecords";
@@ -110,9 +109,6 @@
       return ValidationResult.builder().valid(false).message(UUID_REQUIRED).build();
     }
 
-<<<<<<< HEAD
-    // FIXME  check image sync-ed if indexWithImages =  true
-=======
     if (sdsRequired) {
       boolean sdsRan = metricsAvailable(fs, filePath, datasetId, attempt, SDS_METRICS);
       if (!sdsRan) {
@@ -126,7 +122,6 @@
         return ValidationResult.builder().valid(false).message(SDS_REQUIRED).build();
       }
     }
->>>>>>> 7f941afa
 
     return ValidationResult.OK;
   }
