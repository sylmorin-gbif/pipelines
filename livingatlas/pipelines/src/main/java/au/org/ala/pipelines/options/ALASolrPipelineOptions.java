--- conflicted
+++ resolved
@@ -53,7 +53,19 @@
 
   void setSolrBatchSize(Integer solrBatchSize);
 
-<<<<<<< HEAD
+  @Description("SOLR max retry attempts")
+  @Default.Integer(10)
+  Integer getSolrRetryMaxAttempts();
+
+  void setSolrRetryMaxAttempts(Integer solrRetryMaxAttempts);
+
+  @Description("SOLR max retry attempts")
+  @Default.Integer(3)
+  Integer getSolrRetryDurationInMins();
+
+  void setSolrRetryDurationInMins(Integer solrRetryDurationInMins);
+
+
   @Description("JackKnife path")
   @Default.String("")
   String getJackKnifePath();
@@ -65,17 +77,4 @@
   Boolean getIncludeJackKnife();
 
   void setIncludeJackKnife(Boolean includeJackKnife);
-=======
-  @Description("SOLR max retry attempts")
-  @Default.Integer(10)
-  Integer getSolrRetryMaxAttempts();
-
-  void setSolrRetryMaxAttempts(Integer solrRetryMaxAttempts);
-
-  @Description("SOLR max retry attempts")
-  @Default.Integer(3)
-  Integer getSolrRetryDurationInMins();
-
-  void setSolrRetryDurationInMins(Integer solrRetryDurationInMins);
->>>>>>> a88bb785
 }