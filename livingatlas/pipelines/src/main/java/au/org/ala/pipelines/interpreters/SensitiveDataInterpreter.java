--- conflicted
+++ resolved
@@ -6,11 +6,8 @@
 import au.org.ala.sds.api.SensitivityReport;
 import au.org.ala.sds.api.SpeciesCheck;
 import java.util.*;
-<<<<<<< HEAD
 import java.util.function.Function;
-=======
 import java.util.stream.Collectors;
->>>>>>> cfceaaeb
 import lombok.AccessLevel;
 import lombok.NoArgsConstructor;
 import lombok.extern.slf4j.Slf4j;
@@ -27,7 +24,6 @@
 @Slf4j
 @NoArgsConstructor(access = AccessLevel.PRIVATE)
 public class SensitiveDataInterpreter {
-<<<<<<< HEAD
   protected static final TermFactory TERM_FACTORY = TermFactory.instance();
 
   protected static final FieldAccessor DATA_GENERALIZATIONS =
@@ -38,12 +34,6 @@
       new FieldAccessor(TERM_FACTORY.findTerm("generalisationToApplyInMetres"));
   protected static final FieldAccessor GENERALISATION_IN_METRES =
       new FieldAccessor(TERM_FACTORY.findTerm("generalisationInMetres"));
-=======
-  protected static final String ORIGINAL_VALUES = "originalSensitiveValues";
-  protected static final String DATA_GENERALIZATIONS = "dataGeneralizations";
-  protected static final String GENERALISATION_TO_APPLY_IN_METRES = "generalisationToApplyInMetres";
-  protected static final String GENERALISATION_IN_METRES = "generalisationInMetres";
->>>>>>> cfceaaeb
 
   /** Bits to skip when generically updating the temporal record */
   private static final Set<String> SKIP_TEMPORAL_UPDATE =
@@ -373,7 +363,6 @@
       Map<String, String> properties,
       ALASensitivityRecord sr) {
 
-<<<<<<< HEAD
     String scientificName = properties.get(DwcTerm.scientificName.qualifiedName());
     String taxonId = properties.get(DwcTerm.taxonConceptID.qualifiedName());
 
@@ -386,16 +375,6 @@
     }
     String stateProvince = properties.get(DwcTerm.stateProvince.qualifiedName());
     String country = properties.get(DwcTerm.country.qualifiedName());
-=======
-    String scientificName = properties.get(DwcTerm.scientificName.simpleName());
-    String taxonId = properties.get(DwcTerm.taxonConceptID.simpleName());
-    SpeciesCheck speciesCheck =
-        SpeciesCheck.builder().scientificName(scientificName).taxonId(taxonId).build();
-    sr.setSensitive(speciesStore.get(speciesCheck));
-    if (sr.getSensitive() == null || !sr.getSensitive()) {
-      return;
-    }
->>>>>>> cfceaaeb
     SensitivityQuery query =
         SensitivityQuery.builder()
             .scientificName(scientificName)
@@ -494,7 +473,6 @@
   }
 
   /**
-<<<<<<< HEAD
    * Convert a map into a map of string key-values.
    *
    * @param original
@@ -508,23 +486,5 @@
       strings.put(
           entry.getKey().toString(), entry.getValue() == null ? null : entry.getValue().toString());
     return strings;
-=======
-   * Build a map of names onto terms
-   *
-   * @param fields The field names
-   * @return A map of bare name/URI onto terms
-   */
-  public static Map<String, Term> buildSensitivityMap(Collection<String> fields) {
-    TermFactory termFactory = TermFactory.instance();
-    Map<String, Term> sensitvityMap = new HashMap<>(fields.size() * 3);
-
-    for (String field : fields) {
-      Term term = termFactory.findTerm(field);
-      sensitvityMap.put(field, term);
-      sensitvityMap.put(term.simpleName(), term);
-      sensitvityMap.put(term.qualifiedName(), term);
-    }
-    return sensitvityMap;
->>>>>>> cfceaaeb
   }
 }