--- conflicted
+++ resolved
@@ -26,7 +26,6 @@
 @Slf4j
 @NoArgsConstructor(access = AccessLevel.PRIVATE)
 public class SensitiveDataInterpreter {
-<<<<<<< HEAD
   protected static final TermFactory TERM_FACTORY = TermFactory.instance();
 
   protected static final FieldAccessor DATA_GENERALIZATIONS =
@@ -46,16 +45,6 @@
 
   /** Bits to skip when generically updating the temporal record */
   private static final Set<Term> SKIP_TEMPORAL_UPDATE = Collections.singleton(DwcTerm.eventDate);
-=======
-  protected static final String ORIGINAL_VALUES = "originalSensitiveValues";
-  protected static final String DATA_GENERALIZATIONS = "dataGeneralizations";
-  protected static final String GENERALISATION_TO_APPLY_IN_METRES = "generalisationToApplyInMetres";
-  protected static final String GENERALISATION_IN_METRES = "generalisationInMetres";
-
-  /** Bits to skip when generically updating the temporal record */
-  private static final Set<String> SKIP_TEMPORAL_UPDATE =
-      Collections.singleton(DwcTerm.eventDate.simpleName());
->>>>>>> 2ec94366
 
   /**
    * Construct information from the extended record.
@@ -451,7 +440,6 @@
     if (!report.isValid()) addIssue(sr, ALAOccurrenceIssue.SENSITIVITY_REPORT_INVALID);
     if (!report.isLoadable()) addIssue(sr, ALAOccurrenceIssue.SENSITIVITY_REPORT_NOT_LOADABLE);
     if (report.isSensitive()) {
-<<<<<<< HEAD
       Map<String, Object> original = new HashMap<>();
       Map<String, Object> result = new HashMap<>();
       for (Generalisation generalisation : generalisations)
@@ -470,24 +458,6 @@
           GENERALISATION_IN_METRES.get(result).getValue().map(Object::toString).orElse(null));
       sr.setOriginal(toStringMap(original));
       sr.setAltered(toStringMap(result));
-=======
-      Map<String, Object> result = new HashMap<>(report.getResult());
-      if (result.containsKey(DATA_GENERALIZATIONS)) {
-        sr.setDataGeneralizations(result.remove(DATA_GENERALIZATIONS).toString());
-      }
-      if (result.containsKey(GENERALISATION_TO_APPLY_IN_METRES))
-        sr.setGeneralisationToApplyInMetres(
-            result.remove(GENERALISATION_TO_APPLY_IN_METRES).toString());
-      if (result.containsKey(GENERALISATION_IN_METRES))
-        sr.setGeneralisationInMetres(result.remove(GENERALISATION_IN_METRES).toString());
-      if (result.containsKey(ORIGINAL_VALUES)) {
-        sr.setOriginal((Map<String, String>) result.remove(ORIGINAL_VALUES));
-      }
-      sr.setAltered(
-          result.entrySet().stream()
-              .filter(e -> e.getValue() != null)
-              .collect(Collectors.toMap(Map.Entry::getKey, e -> e.getValue().toString())));
->>>>>>> 2ec94366
     }
   }
 
