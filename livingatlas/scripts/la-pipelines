--- conflicted
+++ resolved
@@ -46,14 +46,15 @@
     ┌───── do-all ──────────────────────────────────────────────────┐
     │                                                               │
 dwca-avro --> interpret --> uuid -->                                │
-     export-latlng --> sample --> sample-avro --> generalise --> index
+     export-latlng --> sample --> sample-avro --> sds --> index
 
 -  'dwca-avro' reads a Dwc-A and converts it to an Avro file;
 -  'interpret' reads a Dwc-A, interprets it and write the interpreted data and the issues in Avro files;
 -  'validate' validates the identifiers for a dataset;
 -  'uuid' minting on new records and rematching existing UUIDs to records that have been previously loaded;
 -  'export-latlng' exports a unique set of coordinates for a dataset into CSV;
-<<<<<<< HEAD
+-  'image-load' pushing an export of multimedia to the image service;
+-  'image-sync' retrieve details of images stored in image service for indexing purposes;
 -  'sample' crawl the LA layers. Requires an input csv containing lat, lng (no header) and output directory.
 -  'sample-avro' adds a sampling AVRO extension to the stored interpretation
 -  'index' reads a Dwc-A, interprets it and index the interpeted data creating a SOLR index.
@@ -61,16 +62,6 @@
 -  'archive-list' dumps out a list of archives that can be ingested to '/tmp/dataset-archive-list.csv'
 -  'dataset-list' dumps out a list of datasets that have been ingested to '/tmp/dataset-counts.csv'
 -  'validation-report' dumps out a CSV list of datasets ready to be indexed to '/tmp/validation-report.csv'
-=======
--  'image-load' pushing an export of multimedia to the image service;
--  'image-sync' retrieve details of images stored in image service for indexing purposes;
--  'sample' crawl the LA layers. Requires an input csv containing lat, lng (no header) and output directory;
--  'sample-avro' adds a sampling AVRO extension to the stored interpretation;
--  'index' reads a Dwc-A, interprets it and index the interpeted data creating a SOLR index;
--  'archive-list' dumps out a list of archives that can be ingested to '/tmp/dataset-archive-list.csv';
--  'dataset-list' dumps out a list of datasets that have been ingested to '/tmp/dataset-counts.csv';
--  'validation-report' dumps out a CSV list of datasets ready to be indexed to '/tmp/validation-report.csv';
->>>>>>> cfceaaeb
 
 All the steps generate an output. If only the final output is desired, the intermediate outputs can be ignored.
 
@@ -78,13 +69,9 @@
   $CMD [options] archive-list
   $CMD [options] dataset-list
   $CMD [options] dwca-avro     (<dr>...|all)
-<<<<<<< HEAD
   $CMD [options] interpret     (<dr>...|all) $WHEREL
-  $CMD [options] generalise     (<dr>...|all) $WHEREL
   $CMD [options] validate      (<dr>...|all)         $WHERE
   $CMD [options] uuid          (<dr>...|all)         $WHERE
-=======
->>>>>>> cfceaaeb
   $CMD [options] export-latlng (<dr>...|all)         $WHERE
   $CMD [options] image-load    (<dr>...|all)         $WHERE
   $CMD [options] image-sync    (<dr>...|all)         $WHERE
@@ -92,15 +79,10 @@
   $CMD [options] interpret     (<dr>...|all) $WHEREL
   $CMD [options] sample        (<dr>...|all)
   $CMD [options] sample-avro   (<dr>...|all)         $WHERE
-<<<<<<< HEAD
   $CMD [options] sds           (<dr>...|all)         $WHERE
   $CMD [options] index         (<dr>...|all) $WHEREL
   $CMD [options] archive-list
   $CMD [options] dataset-list
-=======
-  $CMD [options] uuid          (<dr>...|all)         $WHERE
-  $CMD [options] validate      (<dr>...|all)         $WHERE
->>>>>>> cfceaaeb
   $CMD [options] validation-report
   $CMD [options] do-all        (<dr>...|all) $WHEREL
   $CMD -h | --help
