--- conflicted
+++ resolved
@@ -1,6 +1,5 @@
 package org.gbif.pipelines.ingest.pipelines;
 
-import java.util.Objects;
 import java.util.Optional;
 import java.util.function.UnaryOperator;
 
@@ -10,7 +9,6 @@
 import org.gbif.pipelines.ingest.utils.FsUtils;
 import org.gbif.pipelines.ingest.utils.MetricsHandler;
 import org.gbif.pipelines.io.avro.AudubonRecord;
-import org.gbif.pipelines.io.avro.AustraliaSpatialRecord;
 import org.gbif.pipelines.io.avro.BasicRecord;
 import org.gbif.pipelines.io.avro.ExtendedRecord;
 import org.gbif.pipelines.io.avro.ImageRecord;
@@ -118,8 +116,6 @@
     final TupleTag<ImageRecord> irTag = new TupleTag<ImageRecord>() {};
     final TupleTag<AudubonRecord> arTag = new TupleTag<AudubonRecord>() {};
     final TupleTag<MeasurementOrFactRecord> mfrTag = new TupleTag<MeasurementOrFactRecord>() {};
-    // Specific
-    final TupleTag<AustraliaSpatialRecord> asrTag = new TupleTag<AustraliaSpatialRecord>() {};
 
     Pipeline p = Pipeline.create(options);
 
@@ -165,46 +161,9 @@
             .apply("Map Measurement to KV", MeasurementOrFactTransform.toKv());
 
     log.info("Adding step 3: Converting into a json object");
-<<<<<<< HEAD
-    DoFn<KV<String, CoGbkResult>, String> doFn =
-        new DoFn<KV<String, CoGbkResult>, String>() {
-
-          private final Counter counter = Metrics.counter(GbifJsonConverter.class, AVRO_TO_JSON_COUNT);
-
-          @ProcessElement
-          public void processElement(ProcessContext c) {
-            CoGbkResult v = c.element().getValue();
-            String k = c.element().getKey();
-
-            // Core
-            MetadataRecord mdr = c.sideInput(metadataView);
-            ExtendedRecord er = v.getOnly(erTag, ExtendedRecord.newBuilder().setId(k).build());
-            BasicRecord br = v.getOnly(brTag, BasicRecord.newBuilder().setId(k).build());
-            TemporalRecord tr = v.getOnly(trTag, TemporalRecord.newBuilder().setId(k).build());
-            LocationRecord lr = v.getOnly(lrTag, LocationRecord.newBuilder().setId(k).build());
-            TaxonRecord txr = v.getOnly(txrTag, TaxonRecord.newBuilder().setId(k).build());
-            // Extension
-            MultimediaRecord mr = v.getOnly(mrTag, MultimediaRecord.newBuilder().setId(k).build());
-            ImageRecord ir = v.getOnly(irTag, ImageRecord.newBuilder().setId(k).build());
-            AudubonRecord ar = v.getOnly(arTag, AudubonRecord.newBuilder().setId(k).build());
-            MeasurementOrFactRecord mfr = v.getOnly(mfrTag, MeasurementOrFactRecord.newBuilder().setId(k).build());
-            // Specific
-            AustraliaSpatialRecord asr = v.getOnly(asrTag, AustraliaSpatialRecord.newBuilder().setId(k).build());
-
-            MultimediaRecord mmr = MultimediaConverter.merge(mr, ir, ar);
-
-            String json = GbifJsonConverter.toStringJson(mdr, br, tr, lr, txr, mmr, mfr, er, asr);
-
-            c.output(json);
-
-            counter.inc();
-          }
-        };
-=======
     SingleOutput<KV<String, CoGbkResult>, String> gbifJsonDoFn =
-        GbifJsonTransform.create(erTag, brTag, trTag, lrTag, txrTag, mrTag, irTag, arTag, mfrTag, asrTag, metadataView)
+        GbifJsonTransform.create(erTag, brTag, trTag, lrTag, txrTag, mrTag, irTag, arTag, mfrTag, metadataView)
             .converter();
->>>>>>> 0fc03619
 
     PCollection<String> jsonCollection =
         KeyedPCollectionTuple
