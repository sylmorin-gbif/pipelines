package org.gbif.pipelines.transforms.core;

import java.nio.file.Paths;
import java.time.Instant;
import java.util.Optional;
import java.util.Properties;
import java.util.function.BiConsumer;

import org.gbif.pipelines.core.Interpretation;
import org.gbif.pipelines.core.interpreters.core.BasicInterpreter;
import org.gbif.pipelines.io.avro.BasicRecord;
import org.gbif.pipelines.io.avro.ExtendedRecord;
import org.gbif.pipelines.keygen.HBaseLockingKeyService;
import org.gbif.pipelines.keygen.common.HbaseConnectionFactory;
import org.gbif.pipelines.keygen.config.KeygenConfig;
import org.gbif.pipelines.keygen.config.KeygenConfigFactory;
import org.gbif.pipelines.transforms.SerializableConsumer;
import org.gbif.pipelines.transforms.Transform;

import org.apache.beam.sdk.transforms.MapElements;
import org.apache.beam.sdk.values.KV;
import org.apache.beam.sdk.values.TypeDescriptor;
import org.apache.hadoop.hbase.client.Connection;

import lombok.SneakyThrows;

import static org.gbif.pipelines.common.PipelinesVariables.Metrics.BASIC_RECORDS_COUNT;
import static org.gbif.pipelines.common.PipelinesVariables.Pipeline.Interpretation.RecordType.BASIC;
import static org.gbif.pipelines.core.interpreters.core.BasicInterpreter.GBIF_ID_INVALID;
import static org.gbif.pipelines.core.interpreters.core.BasicInterpreter.interpretCopyGbifId;

/**
 * Beam level transformations for the DWC Occurrence, reads an avro, writs an avro, maps from value to keyValue and
 * transforms form {@link ExtendedRecord} to {@link BasicRecord}.
 *
 * @see <a href="https://dwc.tdwg.org/terms/#occurrence</a>
 */
public class BasicTransform extends Transform<ExtendedRecord, BasicRecord> {

  private final KeygenConfig keygenConfig;
  private final String datasetId;
  private final boolean isTripletValid;
  private final boolean isOccurrenceIdValid;
  private final boolean useExtendedRecordId;
  private final BiConsumer<ExtendedRecord, BasicRecord> gbifIdFn;

  private Connection connection;
  private HBaseLockingKeyService keygenService;

  private BasicTransform(KeygenConfig keygenConfig, String datasetId, boolean isTripletValid,
      boolean isOccurrenceIdValid, boolean useExtendedRecordId, BiConsumer<ExtendedRecord, BasicRecord> gbifIdFn) {
    super(BasicRecord.class, BASIC, BasicTransform.class.getName(), BASIC_RECORDS_COUNT);
    this.keygenConfig = keygenConfig;
    this.datasetId = datasetId;
    this.isTripletValid = isTripletValid;
    this.isOccurrenceIdValid = isOccurrenceIdValid;
    this.useExtendedRecordId = useExtendedRecordId;
    this.gbifIdFn = gbifIdFn;
  }

  public static BasicTransform create() {
    return new BasicTransform(null, null, false, false, false, null);
  }

  public static BasicTransform create(String propertiesPath, String datasetId, boolean isTripletValid,
      boolean isOccurrenceIdValid, boolean useExtendedRecordId) {
<<<<<<< HEAD
    KeygenConfig config = KeygenConfigFactory.create(Paths.get(propertiesPath));
    return new BasicTransform(config, datasetId, isTripletValid, isOccurrenceIdValid, useExtendedRecordId, null);
=======
    KeygenConfig config = null;
    if (!useExtendedRecordId) {
      config = KeygenConfigFactory.create(Paths.get(propertiesPath));
    }
    return new BasicTransform(config, datasetId, isTripletValid, isOccurrenceIdValid, useExtendedRecordId);
>>>>>>> e127eb3a
  }

  public static BasicTransform create(Properties properties, String datasetId, boolean isTripletValid,
      boolean isOccurrenceIdValid, boolean useExtendedRecordId) {
<<<<<<< HEAD
    KeygenConfig config = KeygenConfigFactory.create(properties);
    return new BasicTransform(config, datasetId, isTripletValid, isOccurrenceIdValid, useExtendedRecordId, null);
  }

  public static BasicTransform create(BiConsumer<ExtendedRecord, BasicRecord> gbifIdFn) {
    return new BasicTransform(null, null, false, false, true, gbifIdFn);
=======
    KeygenConfig config = null;
    if (!useExtendedRecordId) {
      config = KeygenConfigFactory.create(properties);
    }
    return new BasicTransform(config, datasetId, isTripletValid, isOccurrenceIdValid, useExtendedRecordId);
>>>>>>> e127eb3a
  }

  /** Maps {@link BasicRecord} to key value, where key is {@link BasicRecord#getId} */
  public MapElements<BasicRecord, KV<String, BasicRecord>> toKv() {
    return MapElements.into(new TypeDescriptor<KV<String, BasicRecord>>() {})
        .via((BasicRecord br) -> KV.of(br.getId(), br));
  }

  /** Maps {@link BasicRecord} to key value, where key is {@link BasicRecord#getGbifId()} */
  public MapElements<BasicRecord, KV<String, BasicRecord>> toGbifIdKv() {
    return MapElements.into(new TypeDescriptor<KV<String, BasicRecord>>() {})
        .via((BasicRecord br) -> {
          String key = Optional.ofNullable(br.getGbifId()).map(Object::toString).orElse(GBIF_ID_INVALID);
          return KV.of(key, br);
        });
  }

  public BasicTransform counterFn(SerializableConsumer<String> counterFn) {
    setCounterFn(counterFn);
    return this;
  }

  public BasicTransform init() {
    setup();
    return this;
  }

  @SneakyThrows
  @Setup
  public void setup() {
    if (keygenConfig != null) {
      connection = HbaseConnectionFactory.create(keygenConfig.getHbaseZk());
      keygenService = new HBaseLockingKeyService(keygenConfig, connection, datasetId);
    }
  }

  @SneakyThrows
  @Teardown
  public void tearDown() {
    if (connection != null) {
      connection.close();
    }
  }

  @Override
  public Optional<BasicRecord> convert(ExtendedRecord source) {

    BasicRecord br = BasicRecord.newBuilder()
        .setId(source.getId())
        .setCreated(Instant.now().toEpochMilli())
        .build();

<<<<<<< HEAD
    return Interpretation.from(source)
=======
    if (useExtendedRecordId && source.getCoreTerms().isEmpty()) {
      interpretCopyGbifId().accept(source, br);
    }

    Interpretation.from(source)
>>>>>>> e127eb3a
        .to(br)
        .when(er -> !er.getCoreTerms().isEmpty())
        .via(BasicInterpreter.interpretGbifId(keygenService, isTripletValid, isOccurrenceIdValid, useExtendedRecordId, gbifIdFn))
        .via(BasicInterpreter::interpretBasisOfRecord)
        .via(BasicInterpreter::interpretTypifiedName)
        .via(BasicInterpreter::interpretSex)
        .via(BasicInterpreter::interpretEstablishmentMeans)
        .via(BasicInterpreter::interpretLifeStage)
        .via(BasicInterpreter::interpretTypeStatus)
        .via(BasicInterpreter::interpretIndividualCount)
        .via(BasicInterpreter::interpretReferences)
        .get();
  }

}<|MERGE_RESOLUTION|>--- conflicted
+++ resolved
@@ -64,34 +64,24 @@
 
   public static BasicTransform create(String propertiesPath, String datasetId, boolean isTripletValid,
       boolean isOccurrenceIdValid, boolean useExtendedRecordId) {
-<<<<<<< HEAD
-    KeygenConfig config = KeygenConfigFactory.create(Paths.get(propertiesPath));
-    return new BasicTransform(config, datasetId, isTripletValid, isOccurrenceIdValid, useExtendedRecordId, null);
-=======
     KeygenConfig config = null;
     if (!useExtendedRecordId) {
       config = KeygenConfigFactory.create(Paths.get(propertiesPath));
     }
-    return new BasicTransform(config, datasetId, isTripletValid, isOccurrenceIdValid, useExtendedRecordId);
->>>>>>> e127eb3a
+    return new BasicTransform(config, datasetId, isTripletValid, isOccurrenceIdValid, useExtendedRecordId, null);
   }
 
   public static BasicTransform create(Properties properties, String datasetId, boolean isTripletValid,
       boolean isOccurrenceIdValid, boolean useExtendedRecordId) {
-<<<<<<< HEAD
-    KeygenConfig config = KeygenConfigFactory.create(properties);
+    KeygenConfig config = null;
+    if (!useExtendedRecordId) {
+      config = KeygenConfigFactory.create(properties);
+    }
     return new BasicTransform(config, datasetId, isTripletValid, isOccurrenceIdValid, useExtendedRecordId, null);
   }
 
   public static BasicTransform create(BiConsumer<ExtendedRecord, BasicRecord> gbifIdFn) {
     return new BasicTransform(null, null, false, false, true, gbifIdFn);
-=======
-    KeygenConfig config = null;
-    if (!useExtendedRecordId) {
-      config = KeygenConfigFactory.create(properties);
-    }
-    return new BasicTransform(config, datasetId, isTripletValid, isOccurrenceIdValid, useExtendedRecordId);
->>>>>>> e127eb3a
   }
 
   /** Maps {@link BasicRecord} to key value, where key is {@link BasicRecord#getId} */
@@ -141,18 +131,15 @@
 
     BasicRecord br = BasicRecord.newBuilder()
         .setId(source.getId())
+        .setGbifId(useExtendedRecordId && source.getCoreTerms().isEmpty() ? Long.parseLong(source.getId()) : null)
         .setCreated(Instant.now().toEpochMilli())
         .build();
 
-<<<<<<< HEAD
-    return Interpretation.from(source)
-=======
     if (useExtendedRecordId && source.getCoreTerms().isEmpty()) {
       interpretCopyGbifId().accept(source, br);
     }
 
-    Interpretation.from(source)
->>>>>>> e127eb3a
+    return Interpretation.from(source)
         .to(br)
         .when(er -> !er.getCoreTerms().isEmpty())
         .via(BasicInterpreter.interpretGbifId(keygenService, isTripletValid, isOccurrenceIdValid, useExtendedRecordId, gbifIdFn))
