--- conflicted
+++ resolved
@@ -45,8 +45,6 @@
 import static org.gbif.pipelines.common.PipelinesVariables.Metrics.MULTIMEDIA_RECORDS_COUNT;
 import static org.gbif.pipelines.common.PipelinesVariables.Metrics.TAXON_RECORDS_COUNT;
 import static org.gbif.pipelines.common.PipelinesVariables.Metrics.TEMPORAL_RECORDS_COUNT;
-import static org.gbif.pipelines.parsers.config.WsConfigFactory.METADATA_PREFIX;
-import static org.gbif.pipelines.parsers.config.WsConfigFactory.TAXONOMY_PREFIX;
 
 /**
  * Contains ParDo functions for Beam, each method returns GBIF transformation (basic, temporal,
@@ -221,11 +219,7 @@
     }
 
     public MetadataFn(String properties) {
-<<<<<<< HEAD
-      this.wsConfig = WsConfigFactory.create(METADATA_PREFIX, Paths.get(properties));
-=======
       this.wsConfig = WsConfigFactory.create(WsConfigFactory.METADATA_PREFIX, Paths.get(properties));
->>>>>>> 1970e2ca
     }
 
     @Setup
@@ -265,11 +259,7 @@
     }
 
     public TaxonomyFn(String properties) {
-<<<<<<< HEAD
-      this.wsConfig = WsConfigFactory.create(TAXONOMY_PREFIX, Paths.get(properties));
-=======
       this.kvConfig = KvConfigFactory.create(KvConfigFactory.TAXONOMY_PREFIX, Paths.get(properties));
->>>>>>> 1970e2ca
     }
 
     @Setup
