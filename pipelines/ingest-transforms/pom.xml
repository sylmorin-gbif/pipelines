--- conflicted
+++ resolved
@@ -3,11 +3,7 @@
   <parent>
     <artifactId>pipelines</artifactId>
     <groupId>org.gbif.pipelines</groupId>
-<<<<<<< HEAD
-    <version>2.5.0-SNAPSHOT</version>
-=======
     <version>2.4.9-SNAPSHOT</version>
->>>>>>> 4fdbe260
     <relativePath>../pom.xml</relativePath>
   </parent>
   <modelVersion>4.0.0</modelVersion>
