<?xml version="1.0" encoding="UTF-8"?>
<project xmlns="http://maven.apache.org/POM/4.0.0" xmlns:xsi="http://www.w3.org/2001/XMLSchema-instance" xsi:schemaLocation="http://maven.apache.org/POM/4.0.0 http://maven.apache.org/xsd/maven-4.0.0.xsd">
  <modelVersion>4.0.0</modelVersion>

  <parent>
    <groupId>org.gbif</groupId>
    <artifactId>motherpom</artifactId>
    <version>37</version>
  </parent>

  <groupId>org.gbif.pipelines</groupId>
  <artifactId>pipelines-parent</artifactId>
  <version>2.3.1-SNAPSHOT</version>
  <packaging>pom</packaging>

  <modules>
    <module>tools</module>
    <module>sdks</module>
    <module>pipelines</module>
    <module>examples</module>
  </modules>

  <name>Pipelines :: Parent</name>
  <description>Ingestion platform to orchestrate the parsing and interpretation of biodiversity data</description>
  <url>http://github.com/gbif/pipelines</url>

  <scm>
    <connection>scm:git:git@github.com:gbif/pipelines.git</connection>
    <url>https://github.com/gbif/pipelines</url>
    <developerConnection>scm:git:git@github.com:gbif/pipelines.git</developerConnection>
    <tag>pipelines-parent-2.2.11</tag>
  </scm>

  <distributionManagement>
    <site>
      <id>gh-pages</id>
      <url>http://gbif.github.io/pipelines/</url>
    </site>
  </distributionManagement>

  <repositories>
    <repository>
      <id>gbif-all</id>
      <url>http://repository.gbif.org/content/groups/gbif</url>
    </repository>
    <repository>
      <id>osgeo</id>
      <name>Open Source Geospatial Foundation Repository</name>
      <url>http://download.osgeo.org/webdav/geotools/</url>
    </repository>
    <repository>
      <id>cloudera-release</id>
      <url>http://repository.cloudera.com/artifactory/cloudera-repos/</url>
    </repository>
  </repositories>

  <properties>
    <!-- Common variables -->
    <jdkLevel>1.8</jdkLevel>
    <encoding>UTF-8</encoding>
    <project.build.sourceEncoding>${encoding}</project.build.sourceEncoding>
    <project.reporting.outputEncoding>${encoding}</project.reporting.outputEncoding>
    <project.resources.sourceEncoding>${encoding}</project.resources.sourceEncoding>

    <!-- Tools-->
    <lombok.version>1.18.10</lombok.version>

    <!-- GBIF libraries -->
    <gbif-parsers.version>0.46</gbif-parsers.version>
    <dwca-io.version>2.6</dwca-io.version>
    <gbif-api.version>0.98</gbif-api.version>
    <gbif-common.version>0.47</gbif-common.version>
<<<<<<< HEAD
    <dwc-api.version>1.24-SNAPSHOT</dwc-api.version>
    <kvs.version>1.6-SNAPSHOT</kvs.version>
=======
    <dwc-api.version>1.23</dwc-api.version>
    <kvs.version>1.6</kvs.version>
>>>>>>> 31fe84e9
    <hbase-utils.version>0.12</hbase-utils.version>
    <gbif-wrangler.version>0.3</gbif-wrangler.version>
    <gbif-occurrence.version>0.106</gbif-occurrence.version>

    <!-- Common libraries -->
    <avro.version>1.8.2</avro.version>
    <apache.beam.version>2.16.0</apache.beam.version>
    <hadoop.version>2.6.0-cdh5.16.2</hadoop.version>
    <hadoop-core.version>2.6.0-mr1-cdh5.16.2</hadoop-core.version>
    <hbase.version>1.2.0-cdh5.16.2</hbase.version>
    <curator.version>2.9.0</curator.version>

    <geotools.version>20.5</geotools.version>
    <commons-lang3.version>3.4</commons-lang3.version>
    <guava.version>20.0</guava.version>
    <!-- Guava version required by HBase libraries -->
    <guava.hbase.version>12.0.1</guava.hbase.version>

    <!-- Fault tolerance -->
    <resilience4j.version>1.1.0</resilience4j.version>

    <!-- Logging -->
    <slf4j.version>1.7.5</slf4j.version>
    <logback.version>1.2.3</logback.version>
    <log4j.version>1.2.17</log4j.version>
    <logstash-gelf.version>1.11.2</logstash-gelf.version>

    <elasticsearch.version>6.5.4</elasticsearch.version>
    <apache.httpcomponents.version>4.4.5</apache.httpcomponents.version>

    <jackson.version>2.9.10</jackson.version>

    <retrofit.version>2.6.2</retrofit.version>
    <okhttp.version>4.2.2</okhttp.version>
    <okio.version>2.4.1</okio.version>
    <okio-kotlin.version>1.3.50</okio-kotlin.version>

    <findbugs-jsr305.version>3.0.2</findbugs-jsr305.version>

    <commons-compress.version>1.19</commons-compress.version>
    <commons-digester.version>2.1</commons-digester.version>
    <mapdb.version>3.0.6</mapdb.version>
    <commons-beanutils.version>1.9.3</commons-beanutils.version>

    <spark.embedded.version>2.4.0</spark.embedded.version>
    <lz4.version>1.3.0</lz4.version>
    <commons-codec.version>1.11</commons-codec.version>

    <!-- Test -->
    <junit4.version>4.12</junit4.version>
    <mockwebserver.version>3.11.0</mockwebserver.version>
    <hamcrest-core.version>1.3</hamcrest-core.version>
    <hamcrest-java.version>2.0.0.0</hamcrest-java.version>
    <embedded.elasticsearch.version>2.10.0</embedded.elasticsearch.version>
    <log4j-over-slf4j.version>1.7.16</log4j-over-slf4j.version>
    <zookeeper-version>3.4.5</zookeeper-version>

    <!-- Maven plugin -->
    <maven-plugin-api.version>3.5.4</maven-plugin-api.version>
    <maven-plugin-annotations.version>3.5.2</maven-plugin-annotations.version>

    <!-- Plugins -->
    <build-helper-maven.version>3.0.0</build-helper-maven.version>
    <maven-shade-plugin.version>3.2.1</maven-shade-plugin.version>
    <maven-clean-plugin.version>3.1.0</maven-clean-plugin.version>
    <maven-compiler-plugin.version>3.8.1</maven-compiler-plugin.version>
    <maven-plugin-plugin.version>3.6.0</maven-plugin-plugin.version>
    <maven-javadoc-plugin.version>3.0.1</maven-javadoc-plugin.version>
    <jacoco-maven-plugin.version>0.8.3</jacoco-maven-plugin.version>
    <sonar-maven-plugin.version>3.6.0.1398</sonar-maven-plugin.version>

    <!-- Checkstyle -->
    <plexus-compiler-javac-errorprone.version>2.8.3</plexus-compiler-javac-errorprone.version>
    <error_prone_core.version>2.3.2</error_prone_core.version>

    <!-- JaCoCo -->
    <jacoco.ut.output.file>${project.build.directory}/jacoco.exec</jacoco.ut.output.file>

    <!-- Sonar -->
    <sonar.jacoco.reportPaths>${jacoco.ut.output.file}</sonar.jacoco.reportPaths>
    <sonar.exclusions>**/java-generated/**</sonar.exclusions>
    <sonar.cpd.exclusions>**/java-generated/**</sonar.cpd.exclusions>
    <sonar.language>java</sonar.language>
    <sonar.sources>src/main/java</sonar.sources>
  </properties>

  <build>
    <pluginManagement>
      <plugins>
        <plugin>
          <groupId>org.apache.avro</groupId>
          <artifactId>avro-maven-plugin</artifactId>
          <version>${avro.version}</version>
        </plugin>
        <plugin>
          <groupId>org.gbif.pipelines</groupId>
          <artifactId>pipelines-maven-plugin</artifactId>
          <version>${project.version}</version>
        </plugin>
        <plugin>
          <groupId>org.apache.maven.plugins</groupId>
          <artifactId>maven-javadoc-plugin</artifactId>
          <version>${maven-javadoc-plugin.version}</version>
          <configuration>
            <doclint>none</doclint>
          </configuration>
        </plugin>
        <plugin>
          <groupId>org.codehaus.mojo</groupId>
          <artifactId>build-helper-maven-plugin</artifactId>
          <version>${build-helper-maven.version}</version>
        </plugin>
        <plugin>
          <groupId>org.apache.maven.plugins</groupId>
          <artifactId>maven-shade-plugin</artifactId>
          <version>${maven-shade-plugin.version}</version>
        </plugin>
        <plugin>
          <groupId>org.apache.maven.plugins</groupId>
          <artifactId>maven-clean-plugin</artifactId>
          <version>${maven-clean-plugin.version}</version>
        </plugin>
        <plugin>
          <groupId>org.apache.maven.plugins</groupId>
          <artifactId>maven-plugin-plugin</artifactId>
          <version>${maven-plugin-plugin.version}</version>
        </plugin>
        <plugin>
          <groupId>org.apache.maven.plugins</groupId>
          <artifactId>maven-compiler-plugin</artifactId>
          <version>${maven-compiler-plugin.version}</version>
          <configuration>
            <compilerId>javac-with-errorprone</compilerId>
            <forceJavacCompilerUse>true</forceJavacCompilerUse>
            <source>${jdkLevel}</source>
            <target>${jdkLevel}</target>
            <compilerArgs>
              <arg>-XepExcludedPaths:.*/src/main/java-generated/.*</arg>
              <arg>-XepDisableWarningsInGeneratedCode</arg>
              <arg>-Xep:MissingOverride:ERROR</arg>
              <arg>-Xep:ParameterName:OFF</arg>
            </compilerArgs>
          </configuration>
          <dependencies>
            <dependency>
              <groupId>org.codehaus.plexus</groupId>
              <artifactId>plexus-compiler-javac-errorprone</artifactId>
              <version>${plexus-compiler-javac-errorprone.version}</version>
            </dependency>
            <!-- Override plexus-compiler-javac-errorprone's dependency on Errorprone with the latest version -->
            <dependency>
              <groupId>com.google.errorprone</groupId>
              <artifactId>error_prone_core</artifactId>
              <version>${error_prone_core.version}</version>
            </dependency>
          </dependencies>
        </plugin>

        <plugin>
          <groupId>org.sonarsource.scanner.maven</groupId>
          <artifactId>sonar-maven-plugin</artifactId>
          <version>${sonar-maven-plugin.version}</version>
        </plugin>
        <plugin>
          <groupId>org.jacoco</groupId>
          <artifactId>jacoco-maven-plugin</artifactId>
          <version>${jacoco-maven-plugin.version}</version>
        </plugin>
      </plugins>
    </pluginManagement>
  </build>


  <!-- All dependencies of all modules are listed here with the project-wide default version.  Only when necessary
  are library versions overridden in modules.-->
  <dependencyManagement>
    <dependencies>

      <!-- Tools -->
      <dependency>
        <groupId>org.projectlombok</groupId>
        <artifactId>lombok</artifactId>
        <version>${lombok.version}</version>
        <scope>provided</scope>
      </dependency>

      <!-- This project -->
      <dependency>
        <groupId>org.gbif.pipelines</groupId>
        <artifactId>models</artifactId>
        <version>${project.version}</version>
      </dependency>
      <dependency>
        <groupId>org.gbif.pipelines</groupId>
        <artifactId>parsers</artifactId>
        <version>${project.version}</version>
      </dependency>
      <dependency>
        <groupId>org.gbif.pipelines</groupId>
        <artifactId>core</artifactId>
        <version>${project.version}</version>
      </dependency>
      <dependency>
        <groupId>org.gbif.pipelines</groupId>
        <artifactId>ingest-transforms</artifactId>
        <version>${project.version}</version>
      </dependency>
      <dependency>
        <groupId>org.gbif.pipelines</groupId>
        <artifactId>elasticsearch-tools</artifactId>
        <version>${project.version}</version>
      </dependency>
      <dependency>
        <groupId>org.gbif.pipelines</groupId>
        <artifactId>ingest-gbif</artifactId>
        <version>${project.version}</version>
      </dependency>
      <dependency>
        <groupId>org.gbif.pipelines</groupId>
        <artifactId>common</artifactId>
        <version>${project.version}</version>
      </dependency>
      <dependency>
        <groupId>org.gbif.pipelines</groupId>
        <artifactId>beam-common</artifactId>
        <version>${project.version}</version>
      </dependency>
      <dependency>
        <groupId>org.gbif.pipelines</groupId>
        <artifactId>ingest-hdfs-table</artifactId>
        <version>${project.version}</version>
      </dependency>
      <dependency>
        <groupId>org.gbif.pipelines</groupId>
        <artifactId>keygen</artifactId>
        <version>${project.version}</version>
      </dependency>
      <dependency>
        <groupId>org.gbif.pipelines</groupId>
        <artifactId>archives-converters</artifactId>
        <version>${project.version}</version>
      </dependency>
      <dependency>
        <groupId>org.gbif.occurrence</groupId>
        <artifactId>occurrence-hdfs-table</artifactId>
        <version>${gbif-occurrence.version}</version>
      </dependency>

      <!-- GBIF -->
      <dependency>
        <groupId>org.gbif</groupId>
        <artifactId>dwca-io</artifactId>
        <version>${dwca-io.version}</version>
      </dependency>
      <dependency>
        <groupId>org.gbif</groupId>
        <artifactId>dwc-api</artifactId>
        <version>${dwc-api.version}</version>
      </dependency>
      <dependency>
        <groupId>org.gbif</groupId>
        <artifactId>gbif-parsers</artifactId>
        <version>${gbif-parsers.version}</version>
      </dependency>
      <dependency>
        <groupId>org.gbif</groupId>
        <artifactId>gbif-api</artifactId>
        <version>${gbif-api.version}</version>
        <exclusions>
          <exclusion>
            <groupId>org.gbif</groupId>
            <artifactId>dwc-api</artifactId>
          </exclusion>
        </exclusions>
      </dependency>
      <dependency>
        <groupId>org.gbif</groupId>
        <artifactId>gbif-common</artifactId>
        <version>${gbif-common.version}</version>
      </dependency>
      <dependency>
        <groupId>org.gbif.kvs</groupId>
        <artifactId>kvs-gbif</artifactId>
        <version>${kvs.version}</version>
        <exclusions>
          <exclusion>
            <groupId>ch.qos.logback</groupId>
            <artifactId>logback-classic</artifactId>
          </exclusion>
          <exclusion>
            <groupId>org.apache.hadoop</groupId>
            <artifactId>hadoop-core</artifactId>
          </exclusion>
          <exclusion>
            <groupId>org.apache.hadoop</groupId>
            <artifactId>hadoop-common</artifactId>
          </exclusion>
        </exclusions>
      </dependency>
      <dependency>
        <groupId>org.gbif.kvs</groupId>
        <artifactId>kvs-core</artifactId>
        <version>${kvs.version}</version>
      </dependency>
      <dependency>
        <groupId>org.gbif</groupId>
        <artifactId>hbase-utils</artifactId>
        <version>${hbase-utils.version}</version>
        <exclusions>
          <exclusion>
            <artifactId>org.apache.hbase</artifactId>
            <groupId>hbase</groupId>
          </exclusion>
          <exclusion>
            <artifactId>org.apache.hadoop</artifactId>
            <groupId>hadoop-core</groupId>
          </exclusion>
        </exclusions>
      </dependency>
      <dependency>
        <groupId>org.gbif</groupId>
        <artifactId>gbif-wrangler</artifactId>
        <version>${gbif-wrangler.version}</version>
      </dependency>

      <!-- Avro -->
      <dependency>
        <groupId>org.apache.avro</groupId>
        <artifactId>avro</artifactId>
        <version>${avro.version}</version>
      </dependency>

      <!-- Beam -->
      <dependency>
        <groupId>org.apache.beam</groupId>
        <artifactId>beam-sdks-java-core</artifactId>
        <version>${apache.beam.version}</version>
      </dependency>
      <dependency>
        <groupId>org.apache.beam</groupId>
        <artifactId>beam-runners-direct-java</artifactId>
        <version>${apache.beam.version}</version>
      </dependency>
      <dependency>
        <groupId>org.apache.beam</groupId>
        <artifactId>beam-runners-spark</artifactId>
        <version>${apache.beam.version}</version>
      </dependency>
      <dependency>
        <groupId>org.apache.beam</groupId>
        <artifactId>beam-sdks-java-io-hadoop-file-system</artifactId>
        <version>${apache.beam.version}</version>
      </dependency>
      <dependency>
        <groupId>org.apache.beam</groupId>
        <artifactId>beam-sdks-java-io-elasticsearch</artifactId>
        <version>${apache.beam.version}</version>
      </dependency>

      <!-- Hadoop -->
      <dependency>
        <groupId>org.apache.hadoop</groupId>
        <artifactId>hadoop-common</artifactId>
        <version>${hadoop.version}</version>
        <scope>provided</scope>
        <exclusions>
          <exclusion>
            <groupId>log4j</groupId>
            <artifactId>log4j</artifactId>
          </exclusion>
          <exclusion>
            <groupId>org.slf4j</groupId>
            <artifactId>slf4j-log4j12</artifactId>
          </exclusion>
          <!-- Avoid conflicts with Apache Beam -->
          <exclusion>
            <groupId>commons-httpclient</groupId>
            <artifactId>commons-httpclient</artifactId>
          </exclusion>
          <exclusion>
            <groupId>org.mortbay.jetty</groupId>
            <artifactId>*</artifactId>
          </exclusion>
        </exclusions>
      </dependency>
      <dependency>
        <groupId>org.apache.hadoop</groupId>
        <artifactId>hadoop-core</artifactId>
        <version>${hadoop-core.version}</version>
        <scope>provided</scope>
      </dependency>
      <dependency>
        <groupId>org.apache.hadoop</groupId>
        <artifactId>hadoop-hdfs</artifactId>
        <version>${hadoop.version}</version>
        <scope>provided</scope>
      </dependency>

      <!-- HBase -->
      <dependency>
        <groupId>org.apache.hbase</groupId>
        <artifactId>hbase-client</artifactId>
        <version>${hbase.version}</version>
        <exclusions>
          <exclusion>
            <groupId>log4j</groupId>
            <artifactId>log4j</artifactId>
          </exclusion>
          <exclusion>
            <groupId>org.slf4j</groupId>
            <artifactId>slf4j-log4j12</artifactId>
          </exclusion>
        </exclusions>
      </dependency>
      <dependency>
        <groupId>org.apache.hbase</groupId>
        <artifactId>hbase-common</artifactId>
        <version>${hbase.version}</version>
        <exclusions>
          <exclusion>
            <groupId>commons-logging</groupId>
            <artifactId>commons-logging</artifactId>
          </exclusion>
          <exclusion>
            <groupId>org.apache.hadoop</groupId>
            <artifactId>hadoop-core</artifactId>
          </exclusion>
          <exclusion>
            <groupId>commons-logging</groupId>
            <artifactId>commons-logging</artifactId>
          </exclusion>
          <exclusion>
            <groupId>org.slf4j</groupId>
            <artifactId>slf4j-log4j12</artifactId>
          </exclusion>
          <exclusion>
            <groupId>log4j</groupId>
            <artifactId>log4j</artifactId>
          </exclusion>
        </exclusions>
      </dependency>

      <!-- Utils -->
      <dependency>
        <groupId>com.google.guava</groupId>
        <artifactId>guava</artifactId>
        <version>${guava.version}</version>
      </dependency>
      <dependency>
        <groupId>org.apache.commons</groupId>
        <artifactId>commons-lang3</artifactId>
        <version>${commons-lang3.version}</version>
      </dependency>
      <dependency>
        <groupId>com.google.code.findbugs</groupId>
        <artifactId>jsr305</artifactId>
        <version>${findbugs-jsr305.version}</version>
      </dependency>

      <!-- XML -->
      <dependency>
        <groupId>org.apache.commons</groupId>
        <artifactId>commons-compress</artifactId>
        <version>${commons-compress.version}</version>
      </dependency>
      <dependency>
        <groupId>commons-digester</groupId>
        <artifactId>commons-digester</artifactId>
        <version>${commons-digester.version}</version>
      </dependency>
      <dependency>
        <groupId>org.mapdb</groupId>
        <artifactId>mapdb</artifactId>
        <version>${mapdb.version}</version>
      </dependency>
      <dependency>
        <groupId>commons-beanutils</groupId>
        <artifactId>commons-beanutils</artifactId>
        <version>${commons-beanutils.version}</version>
      </dependency>

      <!-- Logging -->
      <dependency>
        <groupId>org.slf4j</groupId>
        <artifactId>slf4j-api</artifactId>
        <version>${slf4j.version}</version>
      </dependency>
      <dependency>
        <groupId>ch.qos.logback</groupId>
        <artifactId>logback-classic</artifactId>
        <version>${logback.version}</version>
      </dependency>
      <dependency>
        <groupId>log4j</groupId>
        <artifactId>log4j</artifactId>
        <version>${log4j.version}</version>
      </dependency>
      <dependency>
        <groupId>biz.paluch.logging</groupId>
        <artifactId>logstash-gelf</artifactId>
        <version>${logstash-gelf.version}</version>
        <scope>runtime</scope>
      </dependency>
      <dependency>
        <groupId>org.slf4j</groupId>
        <artifactId>slf4j-log4j12</artifactId>
        <version>${slf4j.version}</version>
      </dependency>

      <!-- ES -->
      <dependency>
        <groupId>org.elasticsearch.client</groupId>
        <artifactId>elasticsearch-rest-client</artifactId>
        <version>${elasticsearch.version}</version>
      </dependency>
      <dependency>
        <groupId>org.apache.httpcomponents</groupId>
        <artifactId>httpcore</artifactId>
        <version>${apache.httpcomponents.version}</version>
      </dependency>
      <dependency>
        <groupId>org.apache.httpcomponents</groupId>
        <artifactId>httpcore-nio</artifactId>
        <version>${apache.httpcomponents.version}</version>
      </dependency>
      <dependency>
        <groupId>org.elasticsearch.client</groupId>
        <artifactId>elasticsearch-rest-high-level-client</artifactId>
        <version>${elasticsearch.version}</version>
      </dependency>

      <!-- Json -->
      <dependency>
        <groupId>com.fasterxml.jackson.core</groupId>
        <artifactId>jackson-core</artifactId>
        <version>${jackson.version}</version>
      </dependency>
      <dependency>
        <groupId>com.fasterxml.jackson.core</groupId>
        <artifactId>jackson-annotations</artifactId>
        <version>${jackson.version}</version>
      </dependency>
      <dependency>
        <groupId>com.fasterxml.jackson.core</groupId>
        <artifactId>jackson-databind</artifactId>
        <version>${jackson.version}</version>
      </dependency>
      <dependency>
        <groupId>com.fasterxml.jackson.dataformat</groupId>
        <artifactId>jackson-dataformat-avro</artifactId>
        <version>${jackson.version}</version>
      </dependency>

      <!-- Http clients -->
      <dependency>
        <groupId>com.squareup.retrofit2</groupId>
        <artifactId>retrofit</artifactId>
        <version>${retrofit.version}</version>
      </dependency>
      <dependency>
        <groupId>com.squareup.retrofit2</groupId>
        <artifactId>converter-jackson</artifactId>
        <version>${retrofit.version}</version>
      </dependency>
      <dependency>
        <groupId>com.squareup.okhttp3</groupId>
        <artifactId>okhttp</artifactId>
        <version>${okhttp.version}</version>
      </dependency>
      <dependency>
        <groupId>com.squareup.okio</groupId>
        <artifactId>okio</artifactId>
        <version>${okio.version}</version>
      </dependency>
      <dependency>
        <groupId>org.jetbrains.kotlin</groupId>
        <artifactId>kotlin-stdlib</artifactId>
        <version>${okio-kotlin.version}</version>
      </dependency>

      <!-- Geotools -->
      <dependency>
        <groupId>org.geotools</groupId>
        <artifactId>gt-referencing</artifactId>
        <version>${geotools.version}</version>
      </dependency>
      <dependency>
        <groupId>org.geotools</groupId>
        <artifactId>gt-metadata</artifactId>
        <version>${geotools.version}</version>
      </dependency>
      <dependency>
        <groupId>org.geotools</groupId>
        <artifactId>gt-opengis</artifactId>
        <version>${geotools.version}</version>
      </dependency>
      <dependency>
        <groupId>org.geotools</groupId>
        <artifactId>gt-main</artifactId>
        <version>${geotools.version}</version>
      </dependency>
      <dependency>
        <groupId>org.geotools</groupId>
        <artifactId>gt-api</artifactId>
        <version>${geotools.version}</version>
      </dependency>
      <dependency>
        <groupId>org.geotools</groupId>
        <artifactId>gt-transform</artifactId>
        <version>${geotools.version}</version>
      </dependency>
      <dependency>
        <groupId>org.geotools</groupId>
        <artifactId>gt-geometry</artifactId>
        <version>${geotools.version}</version>
      </dependency>
      <dependency>
        <groupId>org.geotools</groupId>
        <artifactId>gt-epsg-hsql</artifactId>
        <version>${geotools.version}</version>
      </dependency>

      <!-- Mini Pipeline-->
      <dependency>
        <groupId>org.apache.spark</groupId>
        <artifactId>spark-core_2.11</artifactId>
        <version>${spark.embedded.version}</version>
        <exclusions>
          <exclusion>
            <groupId>log4j</groupId>
            <artifactId>log4j</artifactId>
          </exclusion>
          <exclusion>
            <groupId>org.slf4j</groupId>
            <artifactId>slf4j-log4j12</artifactId>
          </exclusion>
        </exclusions>
      </dependency>
      <dependency>
        <groupId>org.apache.spark</groupId>
        <artifactId>spark-streaming_2.11</artifactId>
        <version>${spark.embedded.version}</version>
      </dependency>
      <dependency>
        <groupId>com.fasterxml.jackson.module</groupId>
        <artifactId>jackson-module-scala_2.11</artifactId>
        <version>${jackson.version}</version>
        <scope>compile</scope>
      </dependency>
      <dependency>
        <groupId>commons-codec</groupId>
        <artifactId>commons-codec</artifactId>
        <version>${commons-codec.version}</version>
      </dependency>
      <!-- Added to resolve conflicts -->
      <dependency>
        <groupId>net.jpountz.lz4</groupId>
        <artifactId>lz4</artifactId>
        <version>${lz4.version}</version>
      </dependency>

      <!-- Used for indexing locks -->
      <dependency>
        <groupId>org.apache.curator</groupId>
        <artifactId>curator-framework</artifactId>
        <version>${curator.version}</version>
      </dependency>
      <dependency>
        <groupId>org.apache.curator</groupId>
        <artifactId>curator-test</artifactId>
        <version>${curator.version}</version>
        <scope>test</scope>
      </dependency>

      <!-- Fault tolerance - Used for API service calls-->
      <dependency>
        <groupId>io.github.resilience4j</groupId>
        <artifactId>resilience4j-retry</artifactId>
        <version>${resilience4j.version}</version>
      </dependency>

      <!-- Maven plugin -->
      <dependency>
        <groupId>org.apache.maven</groupId>
        <artifactId>maven-plugin-api</artifactId>
        <version>${maven-plugin-api.version}</version>
      </dependency>
      <dependency>
        <groupId>org.apache.maven.plugin-tools</groupId>
        <artifactId>maven-plugin-annotations</artifactId>
        <version>${maven-plugin-annotations.version}</version>
        <scope>provided</scope>
      </dependency>

      <!-- Test -->
      <dependency>
        <groupId>junit</groupId>
        <artifactId>junit</artifactId>
        <version>${junit4.version}</version>
        <scope>test</scope>
      </dependency>
      <dependency>
        <groupId>org.hamcrest</groupId>
        <artifactId>hamcrest-core</artifactId>
        <version>${hamcrest-core.version}</version>
        <scope>test</scope>
      </dependency>
      <dependency>
        <groupId>org.hamcrest</groupId>
        <artifactId>java-hamcrest</artifactId>
        <version>${hamcrest-java.version}</version>
        <scope>test</scope>
      </dependency>
      <dependency>
        <groupId>com.squareup.okhttp3</groupId>
        <artifactId>mockwebserver</artifactId>
        <version>${mockwebserver.version}</version>
        <scope>test</scope>
      </dependency>
      <dependency>
        <groupId>pl.allegro.tech</groupId>
        <artifactId>embedded-elasticsearch</artifactId>
        <version>${embedded.elasticsearch.version}</version>
        <scope>test</scope>
      </dependency>
      <dependency>
        <groupId>org.apache.hadoop</groupId>
        <artifactId>hadoop-minicluster</artifactId>
        <version>${hadoop.version}</version>
        <exclusions>
          <exclusion>
            <groupId>log4j</groupId>
            <artifactId>log4j</artifactId>
          </exclusion>
          <exclusion>
            <groupId>org.slf4j</groupId>
            <artifactId>slf4j-log4j12</artifactId>
          </exclusion>
        </exclusions>
        <scope>test</scope>
      </dependency>
      <dependency>
        <groupId>org.apache.hbase</groupId>
        <artifactId>hbase-testing-util</artifactId>
        <version>${hbase.version}</version>
        <scope>test</scope>
        <exclusions>
          <exclusion>
            <groupId>log4j</groupId>
            <artifactId>log4j</artifactId>
          </exclusion>
          <exclusion>
            <groupId>org.slf4j</groupId>
            <artifactId>slf4j-log4j12</artifactId>
          </exclusion>
          <exclusion>
            <groupId>org.apache.hadoop</groupId>
            <artifactId>hadoop-core</artifactId>
          </exclusion>
          <exclusion>
            <groupId>org.apache.hadoop</groupId>
            <artifactId>hadoop-minicluster</artifactId>
          </exclusion>
        </exclusions>
      </dependency>
      <dependency>
        <groupId>org.slf4j</groupId>
        <artifactId>log4j-over-slf4j</artifactId>
        <version>${log4j-over-slf4j.version}</version>
        <scope>test</scope>
      </dependency>
      <dependency>
        <groupId>org.apache.zookeeper</groupId>
        <artifactId>zookeeper</artifactId>
        <version>${zookeeper-version}</version>
        <scope>test</scope>
      </dependency>

    </dependencies>
  </dependencyManagement>

  <profiles>
    <profile>
      <id>coverage</id>
      <build>
        <plugins>
          <plugin>
            <groupId>org.jacoco</groupId>
            <artifactId>jacoco-maven-plugin</artifactId>
            <executions>
              <execution>
                <id>prepare-agent-ut</id>
                <goals>
                  <goal>prepare-agent</goal>
                </goals>
                <configuration>
                  <destFile>${jacoco.ut.output.file}</destFile>
                  <append>true</append>
                  <includes>org.gbif.*</includes>
                  <propertyName>argLine</propertyName>
                </configuration>
              </execution>
            </executions>
          </plugin>
            
          <plugin>
            <groupId>org.apache.maven.plugins</groupId>
            <artifactId>maven-surefire-plugin</artifactId>
            <configuration>
              <argLine>${argLine}</argLine>
            </configuration>
          </plugin>
        </plugins>
      </build>
    </profile>
  </profiles>

</project><|MERGE_RESOLUTION|>--- conflicted
+++ resolved
@@ -70,13 +70,8 @@
     <dwca-io.version>2.6</dwca-io.version>
     <gbif-api.version>0.98</gbif-api.version>
     <gbif-common.version>0.47</gbif-common.version>
-<<<<<<< HEAD
     <dwc-api.version>1.24-SNAPSHOT</dwc-api.version>
     <kvs.version>1.6-SNAPSHOT</kvs.version>
-=======
-    <dwc-api.version>1.23</dwc-api.version>
-    <kvs.version>1.6</kvs.version>
->>>>>>> 31fe84e9
     <hbase-utils.version>0.12</hbase-utils.version>
     <gbif-wrangler.version>0.3</gbif-wrangler.version>
     <gbif-occurrence.version>0.106</gbif-occurrence.version>
